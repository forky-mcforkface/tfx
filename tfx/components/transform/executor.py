# Lint as: python2, python3
# Copyright 2019 Google LLC. All Rights Reserved.
#
# Licensed under the Apache License, Version 2.0 (the "License");
# you may not use this file except in compliance with the License.
# You may obtain a copy of the License at
#
#     http://www.apache.org/licenses/LICENSE-2.0
#
# Unless required by applicable law or agreed to in writing, software
# distributed under the License is distributed on an "AS IS" BASIS,
# WITHOUT WARRANTIES OR CONDITIONS OF ANY KIND, either express or implied.
# See the License for the specific language governing permissions and
# limitations under the License.
"""Executor for TensorFlow Transform."""

from __future__ import absolute_import
from __future__ import division
from __future__ import print_function

import functools
import hashlib
import json
import os
from typing import Any, Dict, Generator, Iterable, List, Mapping, Optional, Sequence, Set, Text, Tuple, Union

from absl import logging
import apache_beam as beam
import pyarrow as pa
import tensorflow as tf
import tensorflow_data_validation as tfdv
import tensorflow_transform as tft
from tensorflow_transform import impl_helper
import tensorflow_transform.beam as tft_beam
from tensorflow_transform.beam import analyzer_cache
from tensorflow_transform.beam import common as tft_beam_common
from tensorflow_transform.saved import saved_transform_io
from tensorflow_transform.tf_metadata import dataset_metadata
from tensorflow_transform.tf_metadata import dataset_schema
from tensorflow_transform.tf_metadata import metadata_io
from tensorflow_transform.tf_metadata import schema_utils
from tfx import types
from tfx.components.base import base_executor
from tfx.components.transform import labels
from tfx.components.transform import stats_options as transform_stats_options
from tfx.components.util import tfxio_utils
from tfx.components.util import value_utils
from tfx.proto import example_gen_pb2
from tfx.proto import transform_pb2
from tfx.types import artifact
from tfx.types import artifact_utils
from tfx.utils import import_utils
from tfx.utils import io_utils
import tfx_bsl
from tfx_bsl.tfxio import tfxio as tfxio_module
from google.protobuf import json_format

from tensorflow_metadata.proto.v0 import schema_pb2
from tensorflow_metadata.proto.v0 import statistics_pb2

# Key for examples in executor input_dict.
EXAMPLES_KEY = 'examples'
# Key for schema in executor input_dict.
SCHEMA_KEY = 'schema'
# Key for analyzer cache in executor input_dict.
ANALYZER_CACHE_KEY = 'analyzer_cache'

# Key for temp path, for internal use only.
TEMP_PATH_KEY = 'temp_path'

# Key for transform graph in executor output_dict.
TRANSFORM_GRAPH_KEY = 'transform_graph'
# Key for output model in executor output_dict.
TRANSFORMED_EXAMPLES_KEY = 'transformed_examples'
# Key for updated analyzer cache in executor output_dict.
UPDATED_ANALYZER_CACHE_KEY = 'updated_analyzer_cache'

RAW_EXAMPLE_KEY = 'raw_example'

# Schema to use if the input data should be decoded as raw example.
_RAW_EXAMPLE_SCHEMA = schema_utils.schema_from_feature_spec(
    {RAW_EXAMPLE_KEY: tf.io.FixedLenFeature([], tf.string)})

# TODO(b/123519698): Simplify the code by removing the key structure.
_TRANSFORM_INTERNAL_FEATURE_FOR_KEY = '__TFT_PASS_KEY__'

# Default file name prefix for transformed_examples.
_DEFAULT_TRANSFORMED_EXAMPLES_PREFIX = 'transformed_examples'

# Temporary path inside transform_output used for tft.beam
# TODO(b/125451545): Provide a safe temp path from base executor instead.
_TEMP_DIR_IN_TRANSFORM_OUTPUT = '.temp_path'

_TRANSFORM_COMPONENT_DESCRIPTOR = 'Transform'
_TELEMETRY_DESCRIPTORS = [_TRANSFORM_COMPONENT_DESCRIPTOR]

# TODO(b/37788560): Increase this max, based on results of experimentation with
# many non-packable analyzers on our benchmarks.
_MAX_ESTIMATED_STAGES_COUNT = 20000


# TODO(b/122478841): Move it to a common place that is shared across components.
class _Status(object):
  """Status that reports success or error status of an execution."""

  def __init__(self, is_error, error_message=None):
    self._is_error = is_error
    self._error_message = error_message

  @classmethod
  def OK(cls):
    """Returns an ok Status."""

    return _Status(False)

  @classmethod
  def Error(cls, error_message):
    """Returns an error Status with error message."""

    return _Status(True, error_message)

  @property
  def error_message(self):
    return self._error_message


class _Dataset(object):
  """Dataset to be analyzed and/or transformed.

  It also contains bundle of stages of a single dataset through the transform
  pipeline.
  """
  _FILE_PATTERN_SUFFIX_LENGTH = 6

  def __init__(self, file_pattern: Text,
               file_format: Union[Text, int],
               data_format: int,
               data_view_uri: Optional[Text],
               stats_output_path: Optional[Text] = None,
               materialize_output_path: Optional[Text] = None):
    """Initialize a Dataset.

    Args:
      file_pattern: The file pattern of the dataset.
      file_format: The file format of the dataset.
      data_format: The data format of the dataset. One of the enums from
        example_gen_pb2.PayloadFormat.
      data_view_uri: URI to the DataView used to parse the data.
      stats_output_path: The file path where to write stats for the dataset.
      materialize_output_path: The file path where to write the dataset.
    """
    self._file_pattern = file_pattern
    file_pattern_suffix = os.path.join(
        *file_pattern.split(os.sep)[-self._FILE_PATTERN_SUFFIX_LENGTH:])
    dataset_identifier = file_pattern_suffix + '-' + hashlib.sha256(
        file_pattern.encode()).hexdigest()
    self._dataset_key = analyzer_cache.DatasetKey(dataset_identifier)
    self._file_format = file_format
    self._data_format = data_format
    self._data_view_uri = data_view_uri
    self._stats_output_path = stats_output_path
    self._materialize_output_path = materialize_output_path
    self._index = None
    self._standardized = None
    self._transformed = None
    self._transformed_and_serialized = None
    self._transformed_and_standardized = None
    self._tfxio = None

  @property
  def file_pattern(self):
    assert self._file_pattern
    return self._file_pattern

  @property
  def stats_output_path(self):
    assert self._stats_output_path
    return self._stats_output_path

  @property
  def materialize_output_path(self):
    assert self._materialize_output_path
    return self._materialize_output_path

  @property
  def index(self):
    assert self._index is not None
    return self._index

  @property
  def dataset_key(self):
    assert self._dataset_key
    return self._dataset_key

  @property
  def data_format(self):
    assert self._data_format
    return self._data_format

  @property
  def data_view_uri(self):
    return self._data_view_uri

  @property
  def file_format(self):
    assert self._file_format
    return self._file_format

  @property
  def standardized(self):
    assert self._standardized is not None
    return self._standardized

  @property
  def transformed(self):
    assert self._transformed is not None
    return self._transformed

  @property
  def transformed_and_serialized(self):
    assert self._transformed_and_serialized is not None
    return self._transformed_and_serialized

  @property
  def transformed_and_standardized(self):
    assert self._transformed_and_standardized is not None
    return self._transformed_and_standardized

  @property
  def tfxio(self):
    assert self._tfxio is not None
    return self._tfxio

  @index.setter
  def index(self, val):
    self._index = val

  @standardized.setter
  def standardized(self, val):
    self._standardized = val

  @transformed.setter
  def transformed(self, val):
    self._transformed = val

  @transformed_and_serialized.setter
  def transformed_and_serialized(self, val):
    self._transformed_and_serialized = val

  @transformed_and_standardized.setter
  def transformed_and_standardized(self, val):
    self._transformed_and_standardized = val

  @tfxio.setter
  def tfxio(self, val):
    self._tfxio = val


def _GetSchemaProto(
    metadata: dataset_metadata.DatasetMetadata) -> schema_pb2.Schema:
  """Gets the schema proto associated with a DatasetMetadata.

  This is needed because tensorflow_transform 0.13 and tensorflow_transform 0.14
  have a different API for DatasetMetadata.

  Args:
    metadata: A dataset_metadata.DatasetMetadata.

  Returns:
    A schema_pb2.Schema.
  """
  # `schema` is either a Schema proto or dataset_schema.Schema.
  schema = metadata.schema
  # In the case where it's a dataset_schema.Schema, fetch the schema proto.
  return getattr(schema, '_schema_proto', schema)


class Executor(base_executor.BaseExecutor):
  """Transform executor."""

  def Do(self, input_dict: Dict[Text, List[types.Artifact]],
         output_dict: Dict[Text, List[types.Artifact]],
         exec_properties: Dict[Text, Any]) -> None:
    """TensorFlow Transform executor entrypoint.

    This implements BaseExecutor.Do() and is invoked by orchestration systems.
    This is not inteded for manual usage or further customization. Please use
    the Transform() function which takes an input format with no artifact
    dependency.

    Args:
      input_dict: Input dict from input key to a list of artifacts, including:
        - input_data: A list of type `standard_artifacts.Examples` which should
          contain custom splits specified in splits_config. If custom split is
          not provided, this should contain two splits 'train' and 'eval'.
        - schema: A list of type `standard_artifacts.Schema` which should
          contain a single schema artifact.
        - analyzer_cache: Cache input of 'tf.Transform', where cached
          information for analyzed examples from previous runs will be read.
      output_dict: Output dict from key to a list of artifacts, including:
        - transform_output: Output of 'tf.Transform', which includes an exported
          Tensorflow graph suitable for both training and serving;
        - transformed_examples: Materialized transformed examples, which
<<<<<<< HEAD
          includes transform splits as specified in splits_config. If custom
          split is not provided, this should include both 'train' and 'eval'
          splits.
      exec_properties: A dict of execution properties, including:
=======
          includes both 'train' and 'eval' splits.
        - updated_analyzer_cache: Cache output of 'tf.Transform', where
          cached information for analyzed examples will be written.
      exec_properties: A dict of execution properties, including either one of:
>>>>>>> 5a422963
        - module_file: The file path to a python module file, from which the
          'preprocessing_fn' function will be loaded.
        - preprocessing_fn: The module path to a python function that
          implements 'preprocessing_fn'. Exactly one of 'module_file' and
          'preprocessing_fn' should be set.
        - splits_config: A transform_pb2.SplitsConfig instance, providing splits
          that should be analyzed and splits that should be transformed. Note
          analyze and transform splits can have overlap. Default behavior (when
          splits_config is not set) is analyze the 'train' split and transform
          all splits. If splits_config is set, analyze cannot be empty.

    Returns:
      None
    """
    self._log_startup(input_dict, output_dict, exec_properties)

    splits_config = transform_pb2.SplitsConfig()
    if exec_properties.get('splits_config', None):
      json_format.Parse(exec_properties['splits_config'], splits_config)
      if not splits_config.analyze:
        raise ValueError('analyze cannot be empty when splits_config is set.')
    else:
      splits_config.analyze.append('train')
      splits_config.transform.extend(
          artifact_utils.decode_split_names(
              artifact_utils.get_single_instance(
                  input_dict[EXAMPLES_KEY]).split_names))
      logging.info("Analyze the 'train' split and transform all splits when "
                   "splits_config is not set.")

    payload_format, data_view_uri = (
        tfxio_utils.resolve_payload_format_and_data_view_uri(
            input_dict[EXAMPLES_KEY]))
    schema_file = io_utils.get_only_uri_in_dir(
        artifact_utils.get_single_uri(input_dict[SCHEMA_KEY]))
    transform_output = artifact_utils.get_single_uri(
        output_dict[TRANSFORM_GRAPH_KEY])

    temp_path = os.path.join(transform_output, _TEMP_DIR_IN_TRANSFORM_OUTPUT)
    logging.debug('Using temp path %s for tft.beam', temp_path)

    analyze_data_paths = []
    for split in splits_config.analyze:
      data_uri = artifact_utils.get_split_uri(input_dict[EXAMPLES_KEY], split)
      analyze_data_paths.append(io_utils.all_files_pattern(data_uri))

    transform_data_paths = []
    materialize_output_paths = []
    if output_dict.get(TRANSFORMED_EXAMPLES_KEY) is not None:
      transformed_example_artifact = artifact_utils.get_single_instance(
          output_dict[TRANSFORMED_EXAMPLES_KEY])
      # TODO(b/161490287): move the split_names setting to executor for all
      # components.
      transformed_example_artifact.split_names = (
          artifact_utils.encode_split_names(splits_config.transform))

      for split in splits_config.transform:
        data_uri = artifact_utils.get_split_uri(input_dict[EXAMPLES_KEY], split)
        transform_data_paths.append(io_utils.all_files_pattern(data_uri))
        transformed_example = os.path.join(
            artifact_utils.get_split_uri(
                output_dict[TRANSFORMED_EXAMPLES_KEY], split),
            _DEFAULT_TRANSFORMED_EXAMPLES_PREFIX)
        materialize_output_paths.append(transformed_example)

    def _GetCachePath(label, params_dict):
      if params_dict.get(label) is None:
        return None
      else:
        return artifact_utils.get_single_uri(params_dict[label])

    label_inputs = {
        labels.COMPUTE_STATISTICS_LABEL:
            False,
        labels.SCHEMA_PATH_LABEL:
            schema_file,
        labels.EXAMPLES_DATA_FORMAT_LABEL:
            payload_format,
        labels.DATA_VIEW_LABEL:
            data_view_uri,
        labels.ANALYZE_DATA_PATHS_LABEL:
            analyze_data_paths,
        labels.ANALYZE_PATHS_FILE_FORMATS_LABEL:
            [labels.FORMAT_TFRECORD] * len(analyze_data_paths),
        labels.TRANSFORM_DATA_PATHS_LABEL:
            transform_data_paths,
        labels.TRANSFORM_PATHS_FILE_FORMATS_LABEL:
            [labels.FORMAT_TFRECORD] * len(transform_data_paths),
        labels.MODULE_FILE:
            exec_properties.get('module_file', None),
        labels.PREPROCESSING_FN:
            exec_properties.get('preprocessing_fn', None),
        labels.CUSTOM_CONFIG:
            exec_properties.get('custom_config', None),
    }
    cache_input = _GetCachePath(ANALYZER_CACHE_KEY, input_dict)
    if cache_input is not None:
      label_inputs[labels.CACHE_INPUT_PATH_LABEL] = cache_input

    label_outputs = {
        labels.TRANSFORM_METADATA_OUTPUT_PATH_LABEL: transform_output,
        labels.TRANSFORM_MATERIALIZE_OUTPUT_PATHS_LABEL:
            materialize_output_paths,
        labels.TEMP_OUTPUT_LABEL: str(temp_path),
    }
    cache_output = _GetCachePath(UPDATED_ANALYZER_CACHE_KEY, output_dict)
    if cache_output is not None:
      label_outputs[labels.CACHE_OUTPUT_PATH_LABEL] = cache_output
    status_file = 'status_file'  # Unused
    self.Transform(label_inputs, label_outputs, status_file)
    logging.debug('Cleaning up temp path %s on executor success', temp_path)
    io_utils.delete_dir(temp_path)

  @staticmethod
  @beam.ptransform_fn
  @beam.typehints.with_input_types(beam.Pipeline)
  @beam.typehints.with_output_types(beam.pvalue.PDone)
  def _IncrementPipelineMetrics(pipeline: beam.Pipeline,
                                total_columns_count: int,
                                analyze_columns_count: int,
                                transform_columns_count: int,
                                analyze_paths_count: int):
    """A beam PTransform to increment counters of column usage."""

    def _MakeAndIncrementCounters(unused_element):
      """Increment column usage counters."""
      del unused_element
      beam.metrics.Metrics.counter(
          tft_beam_common.METRICS_NAMESPACE,
          'total_columns_count').inc(total_columns_count)
      beam.metrics.Metrics.counter(
          tft_beam_common.METRICS_NAMESPACE,
          'analyze_columns_count').inc(analyze_columns_count)
      beam.metrics.Metrics.counter(
          tft_beam_common.METRICS_NAMESPACE,
          'transform_columns_count').inc(transform_columns_count)
      beam.metrics.Metrics.counter(
          tft_beam_common.METRICS_NAMESPACE,
          'analyze_paths_count').inc(analyze_paths_count)
      return beam.pvalue.PDone(pipeline)

    return (
        pipeline
        | 'CreateSole' >> beam.Create([None])
        | 'Count' >> beam.Map(_MakeAndIncrementCounters))

  @staticmethod
  @beam.ptransform_fn
  @beam.typehints.with_input_types(Tuple[Optional[bytes], bytes])
  @beam.typehints.with_output_types(beam.pvalue.PDone)
  def _WriteExamples(pcoll: beam.pvalue.PCollection, file_format: Text,
                     transformed_example_path: Text) -> beam.pvalue.PDone:
    """Writes transformed examples compressed in gzip format.

    Args:
      pcoll: PCollection of serialized transformed examples.
      file_format: The output file format.
      transformed_example_path: path to write to.

    Returns:
      beam.pvalue.PDone.
    """
    assert file_format == labels.FORMAT_TFRECORD, file_format

    # TODO(b/139538871): Implement telemetry, on top of pa.Table once available.
    return (
        pcoll
        | 'Values' >> beam.Values()
        | 'Write' >> beam.io.WriteToTFRecord(
            transformed_example_path, file_name_suffix='.gz'))

  def _GetSchema(self, schema_path: Text) -> schema_pb2.Schema:
    """Gets a tf.metadata schema.

    Args:
      schema_path: Path to schema file.

    Returns:
      A tf.metadata schema.
    """
    schema_reader = io_utils.SchemaReader()
    return schema_reader.read(schema_path)

  def _ReadMetadata(self, data_format: int,
                    schema_path: Text) -> dataset_metadata.DatasetMetadata:
    """Returns a dataset_metadata.DatasetMetadata for the input data.

    Args:
      data_format: The data format of the dataset. One of the enums from
        example_gen_pb2.PayloadFormat.
      schema_path: path to schema file.

    Returns:
      A dataset_metadata.DatasetMetadata representing the provided set of
          columns.
    """

    if (self._IsDataFormatSequenceExample(data_format) or
        self._IsDataFormatProto(data_format)):
      return dataset_metadata.DatasetMetadata(_RAW_EXAMPLE_SCHEMA)
    schema_proto = self._GetSchema(schema_path)
    # For compatibility with tensorflow_transform 0.13 and 0.14, we create and
    # then update a DatasetMetadata.
    result = dataset_metadata.DatasetMetadata(dataset_schema.Schema({}))
    _GetSchemaProto(result).CopyFrom(schema_proto)
    return result

  @staticmethod
  @beam.ptransform_fn
  @beam.typehints.with_input_types(pa.RecordBatch)
  @beam.typehints.with_output_types(beam.pvalue.PDone)
  def _GenerateStats(
      pcoll: beam.pvalue.PCollection,
      stats_output_path: Text,
      schema: schema_pb2.Schema,
      stats_options: tfdv.StatsOptions,
  ) -> beam.pvalue.PDone:
    """Generates statistics.

    Args:
      pcoll: PCollection of examples.
      stats_output_path: path where statistics is written to.
      schema: schema.
      stats_options: An instance of `tfdv.StatsOptions()` used when computing
        statistics.

    Returns:
      beam.pvalue.PDone.
    """
    def _FilterInternalColumn(record_batch):
      filtered_column_names = []
      filtered_columns = []
      for i, column_name in enumerate(record_batch.schema.names):
        if column_name != _TRANSFORM_INTERNAL_FEATURE_FOR_KEY:
          filtered_column_names.append(column_name)
          filtered_columns.append(record_batch.column(i))
      return pa.RecordBatch.from_arrays(filtered_columns, filtered_column_names)

    pcoll |= 'FilterInternalColumn' >> beam.Map(_FilterInternalColumn)
    stats_options.schema = schema
    # pylint: disable=no-value-for-parameter
    return (
        pcoll
        | 'GenerateStatistics' >> tfdv.GenerateStatistics(stats_options)
        | 'WriteStats' >> Executor._WriteStats(stats_output_path))

  @beam.typehints.with_input_types(List[bytes])
  @beam.typehints.with_output_types(pa.RecordBatch)
  class _ToArrowRecordBatchesFn(beam.DoFn):
    """Converts a batch of serialized examples to an Arrow RecordBatch."""

    def __init__(self, schema: Optional[schema_pb2.Schema]):
      super().__init__()
      self._serialized_schema = schema.SerializeToString() if schema else None

    def setup(self):
      args = ([] if self._serialized_schema is None
              else [self._serialized_schema])
      self._decoder = (
          tfx_bsl.coders.example_coder.ExamplesToRecordBatchDecoder(*args))

    def process(self, element: List[bytes]) -> Iterable[pa.RecordBatch]:
      yield self._decoder.DecodeBatch(element)

  # TODO(b/160799442, b/130807807): Two code paths are still using this:
  # 1) post-transform stats (we convert from tf.example to recordbatch)
  # 2) sequence example pre-transform stats (we decode sequence example as
  # tf.example).
  # Once 1) and 2) are addressed this can be removed.
  @staticmethod
  @beam.ptransform_fn
  @beam.typehints.with_input_types(Tuple[Optional[bytes], bytes])
  @beam.typehints.with_output_types(pa.RecordBatch)
  def _ToArrowRecordBatches(
      pcoll: beam.pvalue.PCollection,
      schema: Optional[schema_pb2.Schema]) -> beam.pvalue.PCollection:
    """Converts serialized examples to Arrow RecordBatches.

    Args:
      pcoll: PCollection of Transformed data.
      schema: schema.

    Returns:
      PCollection of `DatasetFeatureStatisticsList`.
    """
    kwargs = tfx_bsl.coders.batch_util.GetBatchElementsKwargs(
        tft_beam.Context.get_desired_batch_size())
    return (
        pcoll
        | 'Values' >> beam.Values()
        | 'BatchElements' >> beam.BatchElements(**kwargs)
        | 'ToArrowRecordBatches' >> beam.ParDo(
            Executor._ToArrowRecordBatchesFn(schema)))

  @staticmethod
  @beam.ptransform_fn
  @beam.typehints.with_input_types(statistics_pb2.DatasetFeatureStatisticsList)
  @beam.typehints.with_output_types(beam.pvalue.PDone)
  def _WriteStats(pcollection_stats: beam.pvalue.PCollection,
                  stats_output_path: Text) -> beam.pvalue.PDone:
    """Writs Statistics outputs.

    Args:
      pcollection_stats: pcollection of statistics.
      stats_output_path: path to write statistics.

    Returns:
      beam.pvalue.PDone.
    """

    # TODO(b/68765333): Investigate if this can be avoided.
    tf.io.gfile.makedirs(os.path.dirname(stats_output_path))
    # TODO(b/117601471): Replace with utility method to write stats.
    return (pcollection_stats | 'Write' >> beam.io.WriteToText(
        stats_output_path,
        append_trailing_newlines=False,
        shard_name_template='',  # To force unsharded output.
        coder=beam.coders.ProtoCoder(
            statistics_pb2.DatasetFeatureStatisticsList)))

  @beam.typehints.with_input_types(Dict[Text, Any], schema=schema_pb2.Schema)
  @beam.typehints.with_output_types(Tuple[Optional[bytes], bytes])
  class _EncodeAsSerializedExamples(beam.DoFn):
    """Encodes data as serialized tf.Examples based on the given metadata."""

    def __init__(self):
      super().__init__()
      self._coder = None

    def process(self, element: Dict[Text, Any], schema: schema_pb2.Schema
               ) -> Generator[Tuple[Any, Any], None, None]:
      if self._coder is None:
        self._coder = tft.coders.ExampleProtoCoder(schema, serialized=True)

      # Make sure that the synthetic key feature doesn't get encoded.
      key = element.get(_TRANSFORM_INTERNAL_FEATURE_FOR_KEY, None)
      if key is not None:
        element = element.copy()
        del element[_TRANSFORM_INTERNAL_FEATURE_FOR_KEY]
      yield (key, self._coder.encode(element))

  @beam.typehints.with_input_types(beam.Pipeline)
  class _OptimizeRun(beam.PTransform):
    """Utilizes TFT cache if applicable and removes unused datasets."""

    # pyformat: disable
    def __init__(self,
                 input_cache_dir: Text,
                 output_cache_dir: Text,
                 analyze_data_list: List[_Dataset],
                 typespecs: Mapping[Text, tf.TypeSpec],
                 preprocessing_fn: Any,
                 cache_source: beam.PTransform):
      super().__init__()
      # pyformat: enable
      self._input_cache_dir = input_cache_dir
      self._output_cache_dir = output_cache_dir
      self._analyze_data_list = analyze_data_list
      self._feature_spec_or_typespec = typespecs
      self._preprocessing_fn = preprocessing_fn
      self._cache_source = cache_source

    # TODO(zoy): Remove this method once beam no longer pickles PTransforms,
    # once https://issues.apache.org/jira/browse/BEAM-3812 is resolved.
    def to_runner_api_pickled(self, context):
      # Overriding to_runner_api_pickled and calling to_runner_api_parameter
      # instead to make sure that beam doesn't try to pickle the
      # preprocessing_fn with the PTransform instance since it may not be
      # picklable.
      return self.to_runner_api_parameter(context)

    def expand(
        self, pipeline
    ) -> Tuple[Dict[Text, Optional[_Dataset]], Optional[Dict[Text, Dict[
        Text, beam.pvalue.PCollection]]]]:
      dataset_keys_list = [
          dataset.dataset_key for dataset in self._analyze_data_list
      ]
      # TODO(b/37788560): Remove this restriction when a greater number of
      # stages can be handled efficiently.
      cache_entry_keys = (
          tft_beam.analysis_graph_builder.get_analysis_cache_entry_keys(
              self._preprocessing_fn, self._feature_spec_or_typespec,
              dataset_keys_list))
      # We estimate the number of stages in the pipeline to be roughly:
      # analyzers * analysis_paths * 10.
      if (len(cache_entry_keys) * len(dataset_keys_list) * 10 >
          _MAX_ESTIMATED_STAGES_COUNT):
        logging.warning(
            'Disabling cache because otherwise the number of stages might be '
            'too high (%d analyzers, %d analysis paths)',
            len(cache_entry_keys), len(dataset_keys_list))
        # Returning None as the input cache here disables both input and output
        # cache.
        return ({d.dataset_key: d for d in self._analyze_data_list}, None)

      if self._input_cache_dir is not None:
        logging.info('Reading the following analysis cache entry keys: %s',
                     cache_entry_keys)
        input_cache = (
            pipeline
            | 'ReadCache' >> analyzer_cache.ReadAnalysisCacheFromFS(
                self._input_cache_dir,
                dataset_keys_list,
                source=self._cache_source,
                cache_entry_keys=cache_entry_keys))
      elif self._output_cache_dir is not None:
        input_cache = {}
      else:
        # Using None here to indicate that this pipeline will not read or write
        # cache.
        input_cache = None

      if input_cache is None:
        # Cache is disabled so we won't be filtering out any datasets, and will
        # always perform a flatten over all of them.
        filtered_analysis_dataset_keys = dataset_keys_list
      else:
        filtered_analysis_dataset_keys = (
            tft_beam.analysis_graph_builder.get_analysis_dataset_keys(
                self._preprocessing_fn, self._feature_spec_or_typespec,
                dataset_keys_list, input_cache))

      new_analyze_data_dict = {}
      for dataset in self._analyze_data_list:
        if dataset.dataset_key in filtered_analysis_dataset_keys:
          new_analyze_data_dict[dataset.dataset_key] = dataset
        else:
          new_analyze_data_dict[dataset.dataset_key] = None

      return (new_analyze_data_dict, input_cache)

  def _GetPreprocessingFn(self, inputs: Mapping[Text, Any],
                          unused_outputs: Mapping[Text, Any]) -> Any:
    """Returns a user defined preprocessing_fn.

    If a custom config is provided in inputs, and also needed in
    preprocessing_fn, bind it to preprocessing_fn.

    Args:
      inputs: A dictionary of labelled input values.
      unused_outputs: A dictionary of labelled output values.

    Returns:
      User defined function, optionally bound with a custom config.

    Raises:
      ValueError: When neither or both of MODULE_FILE and PREPROCESSING_FN
        are present in inputs.
    """
    has_module_file = bool(
        value_utils.GetSoleValue(inputs, labels.MODULE_FILE, strict=False))
    has_preprocessing_fn = bool(
        value_utils.GetSoleValue(inputs, labels.PREPROCESSING_FN, strict=False))

    if has_module_file == has_preprocessing_fn:
      raise ValueError(
          'Neither or both of MODULE_FILE and PREPROCESSING_FN have been '
          'supplied in inputs.')

    if has_module_file:
      fn = import_utils.import_func_from_source(
          value_utils.GetSoleValue(inputs, labels.MODULE_FILE),
          'preprocessing_fn')
    else:
      preprocessing_fn_path_split = value_utils.GetSoleValue(
          inputs, labels.PREPROCESSING_FN).split('.')
      fn = import_utils.import_func_from_module(
          '.'.join(preprocessing_fn_path_split[0:-1]),
          preprocessing_fn_path_split[-1])

    # For compatibility, only bind custom config if it's in the signature.
    if value_utils.FunctionHasArg(fn, labels.CUSTOM_CONFIG):
      custom_config_json = value_utils.GetSoleValue(inputs,
                                                    labels.CUSTOM_CONFIG)
      custom_config = (json.loads(
          custom_config_json) if custom_config_json else {}) or {}
      result = functools.partial(fn, custom_config=custom_config)
    else:
      result = fn
    return result

  # TODO(b/122478841): Refine this API in following cls.
  # Note: This API is up to change.
  def Transform(self, inputs: Mapping[Text, Any], outputs: Mapping[Text, Any],
                status_file: Text) -> None:
    """Executes on request.

    This is the implementation part of transform executor. This is intended for
    using or extending the executor without artifact dependency.

    Args:
      inputs: A dictionary of labelled input values, including:
        - labels.COMPUTE_STATISTICS_LABEL: Whether compute statistics.
        - labels.SCHEMA_PATH_LABEL: Path to schema file.
        - labels.EXAMPLES_DATA_FORMAT_LABEL: Example data format, one of the
            enums from example_gen_pb2.PayloadFormat.
        - labels.ANALYZE_DATA_PATHS_LABEL: Paths or path patterns to analyze
          data.
        - labels.ANALYZE_PATHS_FILE_FORMATS_LABEL: File formats of paths to
          analyze data.
        - labels.TRANSFORM_DATA_PATHS_LABEL: Paths or path patterns to transform
          data.
        - labels.TRANSFORM_PATHS_FILE_FORMATS_LABEL: File formats of paths to
          transform data.
        - labels.MODULE_FILE: Path to a Python module that contains the
          preprocessing_fn, optional.
        - labels.PREPROCESSING_FN: Path to a Python function that implements
          preprocessing_fn, optional.
        - labels.CUSTOM_CONFIG: Dictionary of additional parameters for
          preprocessing_fn, optional.
        - labels.DATA_VIEW_LABEL: DataView to be used to read the Example,
          optional
      outputs: A dictionary of labelled output values, including:
        - labels.PER_SET_STATS_OUTPUT_PATHS_LABEL: Paths to statistics output,
          optional.
        - labels.TRANSFORM_METADATA_OUTPUT_PATH_LABEL: A path to
          TFTransformOutput output.
        - labels.TRANSFORM_MATERIALIZE_OUTPUT_PATHS_LABEL: Paths to transform
          materialization.
        - labels.TEMP_OUTPUT_LABEL: A path to temporary directory.
      status_file: Where the status should be written (not yet implemented)
    """
    del status_file  # unused

    logging.debug(
        'Inputs to executor.Transform function: {}'.format(inputs))
    logging.debug(
        'Outputs to executor.Transform function: {}'.format(outputs))

    compute_statistics = value_utils.GetSoleValue(
        inputs, labels.COMPUTE_STATISTICS_LABEL)
    transform_output_path = value_utils.GetSoleValue(
        outputs, labels.TRANSFORM_METADATA_OUTPUT_PATH_LABEL)
    raw_examples_data_format = value_utils.GetSoleValue(
        inputs, labels.EXAMPLES_DATA_FORMAT_LABEL)
    schema = value_utils.GetSoleValue(inputs, labels.SCHEMA_PATH_LABEL)
    input_dataset_metadata = self._ReadMetadata(raw_examples_data_format,
                                                schema)
    materialize_output_paths = value_utils.GetValues(
        outputs, labels.TRANSFORM_MATERIALIZE_OUTPUT_PATHS_LABEL)
    preprocessing_fn = self._GetPreprocessingFn(inputs, outputs)
    per_set_stats_output_paths = value_utils.GetValues(
        outputs, labels.PER_SET_STATS_OUTPUT_PATHS_LABEL)
    analyze_data_paths = value_utils.GetValues(inputs,
                                               labels.ANALYZE_DATA_PATHS_LABEL)
    analyze_paths_file_formats = value_utils.GetValues(
        inputs, labels.ANALYZE_PATHS_FILE_FORMATS_LABEL)
    transform_data_paths = value_utils.GetValues(
        inputs, labels.TRANSFORM_DATA_PATHS_LABEL)
    transform_paths_file_formats = value_utils.GetValues(
        inputs, labels.TRANSFORM_PATHS_FILE_FORMATS_LABEL)
    input_cache_dir = value_utils.GetSoleValue(
        inputs, labels.CACHE_INPUT_PATH_LABEL, strict=False)
    output_cache_dir = value_utils.GetSoleValue(
        outputs, labels.CACHE_OUTPUT_PATH_LABEL, strict=False)
    per_set_stats_output_paths = value_utils.GetValues(
        outputs, labels.PER_SET_STATS_OUTPUT_PATHS_LABEL)
    temp_path = value_utils.GetSoleValue(outputs, labels.TEMP_OUTPUT_LABEL)
    data_view_uri = value_utils.GetSoleValue(
        inputs, labels.DATA_VIEW_LABEL, strict=False)

    logging.debug('Analyze data patterns: %s',
                  list(enumerate(analyze_data_paths)))
    logging.debug('Transform data patterns: %s',
                  list(enumerate(transform_data_paths)))
    logging.debug('Transform materialization output paths: %s',
                  list(enumerate(materialize_output_paths)))
    logging.debug('Transform output path: %s', transform_output_path)

    if len(analyze_data_paths) != len(analyze_paths_file_formats):
      raise ValueError(
          'size of analyze_data_paths and '
          'analyze_paths_file_formats do not match: {} v.s {}'.format(
              len(analyze_data_paths), len(analyze_paths_file_formats)))
    if len(transform_data_paths) != len(transform_paths_file_formats):
      raise ValueError(
          'size of transform_data_paths and '
          'transform_paths_file_formats do not match: {} v.s {}'.format(
              len(transform_data_paths), len(transform_paths_file_formats)))

    can_process_analysis_jointly = not bool(output_cache_dir)
    analyze_data_list = self._MakeDatasetList(analyze_data_paths,
                                              analyze_paths_file_formats,
                                              raw_examples_data_format,
                                              data_view_uri,
                                              can_process_analysis_jointly)
    if not analyze_data_list:
      raise ValueError('Analyze data list must not be empty.')

    can_process_transform_jointly = not bool(per_set_stats_output_paths or
                                             materialize_output_paths)
    transform_data_list = self._MakeDatasetList(transform_data_paths,
                                                transform_paths_file_formats,
                                                raw_examples_data_format,
                                                data_view_uri,
                                                can_process_transform_jointly,
                                                per_set_stats_output_paths,
                                                materialize_output_paths)

    all_datasets = analyze_data_list + transform_data_list
    for d in all_datasets:
      d.tfxio = self._CreateTFXIO(d, input_dataset_metadata.schema)
    self._AssertSameTFXIOSchema(all_datasets)
    typespecs = all_datasets[0].tfxio.TensorAdapter().OriginalTypeSpecs()

    # Inspecting the preprocessing_fn even if we know we need a full pass in
    # order to fail faster if it fails.
    analyze_input_columns = tft.get_analyze_input_columns(
        preprocessing_fn, typespecs)

    if not compute_statistics and not materialize_output_paths:
      if analyze_input_columns:
        logging.warning(
            'Not using the in-place Transform because the following features '
            'require analyzing: {}'.format(
                tuple(c for c in analyze_input_columns)))
      else:
        logging.warning(
            'Using the in-place Transform since compute_statistics=False, '
            'it does not materialize transformed data, and the configured '
            'preprocessing_fn appears to not require analyzing the data.')
        self._RunInPlaceImpl(preprocessing_fn, input_dataset_metadata,
                             transform_output_path)
        # TODO(b/122478841): Writes status to status file.
        return

    materialization_format = (
        transform_paths_file_formats[-1] if materialize_output_paths else None)
    self._RunBeamImpl(analyze_data_list, transform_data_list,
                      preprocessing_fn, input_dataset_metadata,
                      transform_output_path, raw_examples_data_format,
                      temp_path, input_cache_dir, output_cache_dir,
                      compute_statistics, per_set_stats_output_paths,
                      materialization_format, len(analyze_data_paths))
  # TODO(b/122478841): Writes status to status file.

  def _RunBeamImpl(self, analyze_data_list: List[_Dataset],
                   transform_data_list: List[_Dataset], preprocessing_fn: Any,
                   input_dataset_metadata: dataset_metadata.DatasetMetadata,
                   transform_output_path: Text, raw_examples_data_format: int,
                   temp_path: Text, input_cache_dir: Optional[Text],
                   output_cache_dir: Optional[Text], compute_statistics: bool,
                   per_set_stats_output_paths: Sequence[Text],
                   materialization_format: Optional[Text],
                   analyze_paths_count: int) -> _Status:
    """Perform data preprocessing with TFT.

    Args:
      analyze_data_list: List of datasets for analysis.
      transform_data_list: List of datasets for transform.
      preprocessing_fn: The tf.Transform preprocessing_fn.
      input_dataset_metadata: A DatasetMetadata object for the input data.
      transform_output_path: An absolute path to write the output to.
      raw_examples_data_format: The data format of the raw examples. One of the
        enums from example_gen_pb2.PayloadFormat.
      temp_path: A path to a temporary dir.
      input_cache_dir: A dir containing the input analysis cache. May be None.
      output_cache_dir: A dir to write the analysis cache to. May be None.
      compute_statistics: A bool indicating whether or not compute statistics.
      per_set_stats_output_paths: Paths to per-set statistics output. If empty,
        per-set statistics is not produced.
      materialization_format: A string describing the format of the materialized
        data or None if materialization is not enabled.
      analyze_paths_count: An integer, the number of paths that should be used
        for analysis.

    Returns:
      Status of the execution.
    """
    self._AssertSameTFXIOSchema(analyze_data_list)
    unprojected_typespecs = (
        analyze_data_list[0].tfxio.TensorAdapter().OriginalTypeSpecs())

    analyze_input_columns = tft.get_analyze_input_columns(
        preprocessing_fn, unprojected_typespecs)
    transform_input_columns = tft.get_transform_input_columns(
        preprocessing_fn, unprojected_typespecs)
    # Use the same dataset (same columns) for AnalyzeDataset and computing
    # pre-transform stats so that the data will only be read once for these
    # two operations.
    if compute_statistics:
      analyze_input_columns = list(
          set(list(analyze_input_columns) + list(transform_input_columns)))

    for d in analyze_data_list:
      d.tfxio = d.tfxio.Project(analyze_input_columns)

    self._AssertSameTFXIOSchema(analyze_data_list)
    analyze_data_tensor_adapter_config = (
        analyze_data_list[0].tfxio.TensorAdapterConfig())

    for d in transform_data_list:
      d.tfxio = d.tfxio.Project(transform_input_columns)

    desired_batch_size = self._GetDesiredBatchSize(raw_examples_data_format)

    with self._CreatePipeline(transform_output_path) as pipeline:
      with tft_beam.Context(
          temp_dir=temp_path,
          desired_batch_size=desired_batch_size,
          passthrough_keys=self._GetTFXIOPassthroughKeys(),
          use_deep_copy_optimization=True,
          use_tfxio=True):
        # pylint: disable=expression-not-assigned
        # pylint: disable=no-value-for-parameter
        _ = (
            pipeline
            | 'IncrementPipelineMetrics' >> self._IncrementPipelineMetrics(
                len(unprojected_typespecs), len(analyze_input_columns),
                len(transform_input_columns), analyze_paths_count))

        (new_analyze_data_dict, input_cache) = (
            pipeline
            | 'OptimizeRun' >> self._OptimizeRun(
                input_cache_dir, output_cache_dir, analyze_data_list,
                unprojected_typespecs, preprocessing_fn,
                self._GetCacheSource()))

        if input_cache:
          logging.debug('Analyzing data with cache.')

        full_analyze_dataset_keys_list = [
            dataset.dataset_key for dataset in analyze_data_list
        ]

        # Removing unneeded datasets if they won't be needed for statistics or
        # materialization.
        if materialization_format is None and not compute_statistics:
          if None in new_analyze_data_dict.values():
            logging.debug(
                'Not reading the following datasets due to cache: %s', [
                    dataset.file_pattern
                    for dataset in analyze_data_list
                    if new_analyze_data_dict[dataset.dataset_key] is None
                ])
          analyze_data_list = [
              d for d in new_analyze_data_dict.values() if d is not None
          ]

        for dataset in analyze_data_list:
          infix = 'AnalysisIndex{}'.format(dataset.index)
          dataset.standardized = (
              pipeline
              | 'TFXIOReadAndDecode[{}]'.format(infix) >>
              dataset.tfxio.BeamSource(desired_batch_size))

        input_analysis_data = {}
        for key, dataset in new_analyze_data_dict.items():
          input_analysis_data[key] = (
              None if dataset is None else dataset.standardized)

        transform_fn, cache_output = (
            (input_analysis_data, input_cache,
             analyze_data_tensor_adapter_config)
            | 'Analyze' >> tft_beam.AnalyzeDatasetWithCache(
                preprocessing_fn, pipeline=pipeline))

        # Write the raw/input metadata.
        (input_dataset_metadata
         | 'WriteMetadata' >> tft_beam.WriteMetadata(
             os.path.join(transform_output_path,
                          tft.TFTransformOutput.RAW_METADATA_DIR), pipeline))

        # WriteTransformFn writes transform_fn and metadata to subdirectories
        # tensorflow_transform.SAVED_MODEL_DIR and
        # tensorflow_transform.TRANSFORMED_METADATA_DIR respectively.
        (transform_fn
         | 'WriteTransformFn'
         >> tft_beam.WriteTransformFn(transform_output_path))

        if output_cache_dir is not None and cache_output is not None:
          tf.io.gfile.makedirs(output_cache_dir)
          logging.debug('Using existing cache in: %s', input_cache_dir)
          if input_cache_dir is not None:
            # Only copy cache that is relevant to this iteration. This is
            # assuming that this pipeline operates on rolling ranges, so those
            # cache entries may also be relevant for future iterations.
            for span_cache_dir in input_analysis_data:
              # TODO(b/148082271, b/148212028, b/37788560): Remove this
              # condition when we stop supporting TFT 0.21.2.
              if isinstance(span_cache_dir, tuple):
                span_cache_dir = span_cache_dir.key
              full_span_cache_dir = os.path.join(input_cache_dir,
                                                 span_cache_dir)
              if tf.io.gfile.isdir(full_span_cache_dir):
                self._CopyCache(full_span_cache_dir,
                                os.path.join(output_cache_dir, span_cache_dir))

          (cache_output
           | 'WriteCache' >> analyzer_cache.WriteAnalysisCacheToFS(
               pipeline=pipeline,
               cache_base_dir=output_cache_dir,
               sink=self._GetCacheSink(),
               dataset_keys=full_analyze_dataset_keys_list))

        if compute_statistics or materialization_format is not None:
          # Do not compute pre-transform stats if the input format is raw proto,
          # as StatsGen would treat any input as tf.Example. Note that
          # tf.SequenceExamples are wire-format compatible with tf.Examples.
          if (compute_statistics and
              not self._IsDataFormatProto(raw_examples_data_format)):
            # Aggregated feature stats before transformation.
            pre_transform_feature_stats_path = os.path.join(
                transform_output_path,
                tft.TFTransformOutput.PRE_TRANSFORM_FEATURE_STATS_PATH)

            if self._IsDataFormatSequenceExample(raw_examples_data_format):
              schema_proto = None
            else:
              schema_proto = _GetSchemaProto(input_dataset_metadata)

            if self._IsDataFormatSequenceExample(raw_examples_data_format):
              def _ExtractRawExampleBatches(record_batch):
                return record_batch.column(
                    record_batch.schema.get_field_index(
                        RAW_EXAMPLE_KEY)).flatten().to_pylist()
              # Make use of the fact that tf.SequenceExample is wire-format
              # compatible with tf.Example
              stats_input = []
              for dataset in analyze_data_list:
                infix = 'AnalysisIndex{}'.format(dataset.index)
                stats_input.append(
                    dataset.standardized
                    | 'ExtractRawExampleBatches[{}]'.format(infix) >> beam.Map(
                        _ExtractRawExampleBatches)
                    | 'DecodeSequenceExamplesAsExamplesIntoRecordBatches[{}]'
                    .format(infix) >> beam.ParDo(
                        self._ToArrowRecordBatchesFn(schema_proto)))
            else:
              stats_input = [
                  dataset.standardized for dataset in analyze_data_list]

            pre_transform_stats_options = (
                transform_stats_options.get_pre_transform_stats_options())
            (stats_input
             | 'FlattenAnalysisDatasets' >> beam.Flatten(pipeline=pipeline)
             | 'GenerateStats[FlattenedAnalysisDataset]' >> self._GenerateStats(
                 pre_transform_feature_stats_path,
                 schema_proto,
                 stats_options=pre_transform_stats_options))

          # transform_data_list is a superset of analyze_data_list, we pay the
          # cost to read the same dataset (analyze_data_list) again here to
          # prevent certain beam runner from doing large temp materialization.
          for dataset in transform_data_list:
            infix = 'TransformIndex{}'.format(dataset.index)
            dataset.standardized = (
                pipeline | 'TFXIOReadAndDecode[{}]'.format(infix) >>
                dataset.tfxio.BeamSource(desired_batch_size))
            (dataset.transformed, metadata) = (
                ((dataset.standardized, dataset.tfxio.TensorAdapterConfig()),
                 transform_fn)
                | 'Transform[{}]'.format(infix) >> tft_beam.TransformDataset())

            dataset.transformed_and_serialized = (
                dataset.transformed
                | 'EncodeAndSerialize[{}]'.format(infix)
                >> beam.ParDo(self._EncodeAsSerializedExamples(),
                              _GetSchemaProto(metadata)))

          if compute_statistics:
            # Aggregated feature stats after transformation.
            _, metadata = transform_fn

            # TODO(b/70392441): Retain tf.Metadata (e.g., IntDomain) in
            # schema. Currently input dataset schema only contains dtypes,
            # and other metadata is dropped due to roundtrip to tensors.
            transformed_schema_proto = _GetSchemaProto(metadata)

            for dataset in transform_data_list:
              infix = 'TransformIndex{}'.format(dataset.index)
              dataset.transformed_and_standardized = (
                  dataset.transformed_and_serialized
                  | 'FromTransformedToArrowRecordBatches[{}]'
                  .format(infix)
                  >> self._ToArrowRecordBatches(
                      schema=transformed_schema_proto))

            post_transform_feature_stats_path = os.path.join(
                transform_output_path,
                tft.TFTransformOutput.POST_TRANSFORM_FEATURE_STATS_PATH)

            post_transform_stats_options = (
                transform_stats_options.get_post_transform_stats_options())
            ([dataset.transformed_and_standardized
              for dataset in transform_data_list]
             | 'FlattenTransformedDatasets' >> beam.Flatten()
             | 'GenerateStats[FlattenedTransformedDatasets]' >>
             self._GenerateStats(
                 post_transform_feature_stats_path,
                 transformed_schema_proto,
                 stats_options=post_transform_stats_options))

            if per_set_stats_output_paths:
              # TODO(b/130885503): Remove duplicate stats gen compute that is
              # done both on a flattened view of the data, and on each span
              # below.
              for dataset in transform_data_list:
                infix = 'TransformIndex{}'.format(dataset.index)
                (dataset.transformed_and_standardized
                 | 'GenerateStats[{}]'.format(infix) >> self._GenerateStats(
                     dataset.stats_output_path,
                     transformed_schema_proto,
                     stats_options=post_transform_stats_options))

          if materialization_format is not None:
            for dataset in transform_data_list:
              infix = 'TransformIndex{}'.format(dataset.index)
              (dataset.transformed_and_serialized
               | 'Materialize[{}]'.format(infix) >> self._WriteExamples(
                   materialization_format,
                   dataset.materialize_output_path))

    return _Status.OK()

  def _RunInPlaceImpl(
      self, preprocessing_fn: Any,
      metadata: dataset_metadata.DatasetMetadata,
      transform_output_path: Text) -> _Status:
    """Runs a transformation iteration in-place without looking at the data.

    Args:
      preprocessing_fn: The tf.Transform preprocessing_fn.
      metadata: A DatasetMetadata object for the input data.
      transform_output_path: An absolute path to write the output to.

    Returns:
      Status of the execution.
    """

    logging.debug('Processing an in-place transform')

    raw_metadata_dir = os.path.join(transform_output_path,
                                    tft.TFTransformOutput.RAW_METADATA_DIR)
    metadata_io.write_metadata(metadata, raw_metadata_dir)

    with tf.compat.v1.Graph().as_default() as graph:
      with tf.compat.v1.Session(graph=graph) as sess:

        input_signature = impl_helper.batched_placeholders_from_specs(
            schema_utils.schema_as_feature_spec(
                _GetSchemaProto(metadata)).feature_spec)

        # In order to avoid a bug where import_graph_def fails when the
        # input_map and return_elements of an imported graph are the same
        # (b/34288791), we avoid using the placeholder of an input column as an
        # output of a graph. We do this by applying tf.identity to all inputs of
        # the preprocessing_fn.  Note this applies at the level of raw tensors.
        # TODO(b/34288791): Remove this workaround and use a shallow copy of
        # inputs instead.  A shallow copy is needed in case
        # self._preprocessing_fn mutates its input.
        copied_inputs = impl_helper.copy_tensors(input_signature)

        output_signature = preprocessing_fn(copied_inputs)
        sess.run(tf.compat.v1.global_variables_initializer())
        sess.run(tf.compat.v1.tables_initializer())
        transform_fn_path = os.path.join(transform_output_path,
                                         tft.TFTransformOutput.TRANSFORM_FN_DIR)
        saved_transform_io.write_saved_transform_from_session(
            sess, input_signature, output_signature, transform_fn_path)

        transformed_metadata = dataset_metadata.DatasetMetadata(
            schema=tft.schema_inference.infer_feature_schema(
                output_signature, graph, sess))

    transformed_metadata_dir = os.path.join(
        transform_output_path, tft.TFTransformOutput.TRANSFORMED_METADATA_DIR)
    metadata_io.write_metadata(transformed_metadata, transformed_metadata_dir)

    return _Status.OK()

  def _CreatePipeline(
      self, unused_transform_output_path: Text) -> beam.Pipeline:
    """Creates beam pipeline.

    Args:
      unused_transform_output_path: unused.

    Returns:
      Beam pipeline.
    """
    return self._make_beam_pipeline()

  # TODO(b/114444977): Remove the unused can_process_jointly argument.
  def _MakeDatasetList(
      self,
      file_patterns: Sequence[Union[Text, int]],
      file_formats: Sequence[Union[Text, int]],
      data_format: int,
      data_view_uri: Optional[Text],
      can_process_jointly: bool,
      stats_output_paths: Optional[Sequence[Text]] = None,
      materialize_output_paths: Optional[Sequence[Text]] = None,
  ) -> List[_Dataset]:
    """Makes a list of Dataset from the given `file_patterns`.

    Args:
      file_patterns: A list of file patterns where each pattern corresponds to
        one `_Dataset`.
      file_formats: A list of file format where each format corresponds to one
        `_Dataset`. Must have the same size as `file_patterns`.
      data_format: The data format of the datasets. One of the enums from
        example_gen_pb2.PayloadFormat.
      data_view_uri: URI to the DataView to be used to parse the data.
      can_process_jointly: Whether paths can be processed jointly, unused.
      stats_output_paths: The statistics output paths, if applicable.
      materialize_output_paths: The materialization output paths, if applicable.

    Returns:
      A list of `_Dataset` sorted by their dataset_key property.
    """
    assert len(file_patterns) == len(file_formats)
    if stats_output_paths:
      assert len(file_patterns) == len(stats_output_paths)
    else:
      stats_output_paths = [None] * len(file_patterns)
    if materialize_output_paths:
      assert len(file_patterns) == len(materialize_output_paths)
    else:
      materialize_output_paths = [None] * len(file_patterns)

    datasets = [
        _Dataset(p, f, data_format, data_view_uri, s, m)
        for p, f, s, m in zip(file_patterns, file_formats, stats_output_paths,
                              materialize_output_paths)
    ]
    result = sorted(datasets, key=lambda dataset: dataset.dataset_key)
    for index, dataset in enumerate(result):
      dataset.index = index
    return result

  def _ShouldDecodeAsRawExample(self, data_format: int,
                                data_view_uri: Optional[Text]) -> bool:
    """Returns true if data format should be decoded as raw example.

    Args:
      data_format: One of the enums from example_gen_pb2.PayloadFormat.
      data_view_uri: URI to the DataView to be used to parse the data.

    Returns:
      True if data format should be decoded as raw example.
    """
    return (self._IsDataFormatSequenceExample(data_format) or
            (self._IsDataFormatProto(data_format) and data_view_uri is None))

  @staticmethod
  def _IsDataFormatSequenceExample(data_format: int) -> bool:
    """Returns true if data format is sequence example.

    Args:
      data_format: One of the enums from example_gen_pb2.PayloadFormat.

    Returns:
      True if data format is sequence example.
    """
    return data_format == example_gen_pb2.FORMAT_TF_SEQUENCE_EXAMPLE

  @staticmethod
  def _IsDataFormatProto(data_format: int) -> bool:
    """Returns true if data format is protocol buffer.

    Args:
      data_format: One of the enums from example_gen_pb2.PayloadFormat.

    Returns:
      True if data format is protocol buffer.
    """
    return data_format == example_gen_pb2.FORMAT_PROTO

  def _GetDesiredBatchSize(self, data_format: int) -> Optional[int]:
    """Returns batch size.

    Args:
      data_format: One of the enums from example_gen_pb2.PayloadFormat.

    Returns:
      Batch size or None.
    """
    if self._IsDataFormatSequenceExample(data_format):
      return 1
    return None

  @staticmethod
  def _GetCacheSource():
    return None

  @staticmethod
  def _GetCacheSink():
    return None

  @staticmethod
  def _CopyCache(src, dst):
    # TODO(b/37788560): Make this more efficient.
    io_utils.copy_dir(src, dst)

  def _CreateTFXIO(self, dataset: _Dataset,
                   schema: schema_pb2.Schema) -> tfxio_module.TFXIO:
    """Creates a TFXIO instance for `dataset`."""
    read_as_raw_records = self._ShouldDecodeAsRawExample(
        dataset.data_format, dataset.data_view_uri)
    return tfxio_utils.make_tfxio(
        file_pattern=dataset.file_pattern,
        telemetry_descriptors=_TELEMETRY_DESCRIPTORS,
        payload_format=dataset.data_format,
        data_view_uri=dataset.data_view_uri,
        schema=schema,
        read_as_raw_records=read_as_raw_records)

  def _AssertSameTFXIOSchema(self, datasets: Sequence[_Dataset]) -> None:
    if not datasets:
      return
    for dataset in datasets[1:]:
      assert (datasets[0].tfxio.ArrowSchema().equals(
          dataset.tfxio.ArrowSchema()))

  @staticmethod
  def _GetTFXIOPassthroughKeys() -> Optional[Set[Text]]:
    """Always returns None."""
    return None<|MERGE_RESOLUTION|>--- conflicted
+++ resolved
@@ -301,17 +301,12 @@
         - transform_output: Output of 'tf.Transform', which includes an exported
           Tensorflow graph suitable for both training and serving;
         - transformed_examples: Materialized transformed examples, which
-<<<<<<< HEAD
           includes transform splits as specified in splits_config. If custom
           split is not provided, this should include both 'train' and 'eval'
           splits.
-      exec_properties: A dict of execution properties, including:
-=======
-          includes both 'train' and 'eval' splits.
         - updated_analyzer_cache: Cache output of 'tf.Transform', where
           cached information for analyzed examples will be written.
-      exec_properties: A dict of execution properties, including either one of:
->>>>>>> 5a422963
+      exec_properties: A dict of execution properties, including:
         - module_file: The file path to a python module file, from which the
           'preprocessing_fn' function will be loaded.
         - preprocessing_fn: The module path to a python function that
