# Current Version (Still in Development)

## Major Features and Improvements

*   Supported endpoint overwrite for CAIP BulkInferrer.
*   Added support for outputting and encoding `tf.RaggedTensor`s in TFX
    Transform component.
*   Added conditional for TFX running on KFPv2 (Vertex).
*   Supported component level beam pipeline args for Vertex (KFPV2DagRunner).
*   Support exit handler for TFX running on KFPv2 (Vertex).
*   Added RangeConfig for QueryBasedExampleGen to select date using query
    pattern.

## Breaking Changes

*   Calling `TfxRunner.run(pipeline)` with the Pipeline IR proto will no longer
    be supported. Please switch to `TfxRunner.run_with_ir(pipeline)` instead.
    If you are calling `TfxRunner.run(pipeline)` with the Pipeline object, this
    change should not affect you.

### For Pipeline Authors

### For Component Authors

## Deprecations

*   Deprecated python3.6 support.

## Bug Fixes and Other Changes

*   Depends on `google-cloud-aiplatform>=1.5.0,<2`.
*   Depends on `pyarrow>=1,<6`.
*   Fixed FileBasedExampleGen driver for Kubeflow v2 (Vertex). Driver can
    update exec_properties for its executor now, which enables {SPAN} feature.
<<<<<<< HEAD
*   Fixed `ElwcBigQueryExampleGen` data serializiation error that was causing an assertion
    failure on Beam. 
=======
*   example_gen.utils.dict_to_example now accepts Numpy types
*   Updated pytest to include v6.x
>>>>>>> 5110515b

## Documentation Updates

# Version 1.3.2

## Major Features and Improvements

*   N/A

### For Pipeline Authors

*   N/A

### For Component Authors

*   N/A

## Deprecations

*   N/A

## Bug Fixes and Other Changes

*  Fixed endless waiting for Vertex Trainer.

## Documentation Updates

*   N/A

# Version 1.3.1

## Major Features and Improvements

*   N/A

### For Pipeline Authors

*   N/A

### For Component Authors

*   N/A

## Deprecations

*   N/A

## Bug Fixes and Other Changes

*  Fixed Vertex Pusher by passing enable_vertex flag for deploying model.

## Documentation Updates

*   N/A

# Version 1.3.0

## Major Features and Improvements

*   TFX CLI now supports runtime parameter on Kubeflow, Vertex, and Airflow.
    Use it with '--runtime_parameter=<parameter_name>=<parameter_value>' flag.
    In the case of multiple runtime parameters, format is as follows:
    '--runtime_parameter=<parameter_name>=<parameter_value> --runtime_parameter
    =<parameter_name>=<parameter_value>'
*   Added Manual node in the experimental orchestrator.
*   Placeholders support index access and JSON serialization for list type execution properties.
*   Added `ImportSchemaGen` which is a dedicated component to import a
    pre-defined schema file. ImportSchemaGen will replace `Importer` with
    simpler syntax and less constraints. You have to pass the file path to the
    schema file instead of the parent directory unlike `Importer`.
*   Updated GCP Vertex Client to support EncryptionSpec and Cloud Labels.

## Breaking Changes

### For Pipeline Authors

*   N/A

### For Component Authors

*   N/A

## Deprecations

*   The import name of KerasTuner has been changed from `kerastuner`
    to `keras_tuner`. The import name of `kerastuner` is still supported.
    A warning will occur when import from `kerastuner`, but does not affect
    the usage.
*   **Upcoming deprecation** - TFX 1.3.0 will be the last release to support
    Python 3.6. Starting with TFX 1.4.0 Python 3.6 will no longer be supported.

## Bug Fixes and Other Changes
*   The default job name for Google Cloud AI Training jobs was changed from
    'tfx_YYYYmmddHHMMSS' to 'tfx_YYYYmmddHHMMSS_xxxxxxxx', where 'xxxxxxxx' is
    a random 8 digit hexadecimal string.
*   Fix component to raise error if its input required channel (specified from
    ComponentSpec) has no artifacts in it.
*   Fixed an issue where ClientOptions with regional endpoint was
    incorrectly left out in Vertex AI pusher.
*   CLI now hides passed flags from user python files in "--pipeline-path". This
    will prevent errors when user python file tries reading and parsing flags.
*   Fixed missing type information marker file 'py.typed'.
*   Fixed handling of artifacts with no PROPERTIES in scripts/run_component.py
*   Fixed passing non-string execution properties and artifact properties in
    scripts/run_component.py*   Depends on `apache-beam[gcp]>=2.32,<3`.
*   Depends on `google-cloud-bigquery>=1.28.0,<3`.
*   Depends on `jinja2>=2.7.3,<4`, i.e. now supports Jinja 3.x.
*   Depends on `keras-tuner>=1.0.4,<2`.
*   Depends on `kfp>=1.6.1,!=1.7.2,<1.8.2` in \[kfp\] extra.
*   Depends on `kfp-pipeline-spec>=>=0.1.10,<0.2`.
*   Depends on `ml-metadata>=1.3.0,<1.4.0`.
*   Depends on `struct2tensor>=0.34.0,<0.35.0`.
*   Depends on `tensorflow>=1.15.2,!=2.0.*,!=2.1.*,!=2.2.*,!=2.3.*,!=2.4.*,!=2.5.*,<3`.
*   Depends on `tensorflow-data-validation>=1.3.0,<1.4.0`.
*   Depends on `tensorflow-model-analysis>=0.34.1,<0.35.0`.
*   Depends on `tensorflow-serving-api>=1.15,!=2.0.*,!=2.1.*,!=2.2.*,!=2.3.*,!=2.4.*,!=2.5.*,<3`.
*   Depends on `tensorflow-transform>=1.3.0,<1.4.0`.
*   Depends on `tfx-bsl>=1.3.0,<1.4.0`.
*   Depends on 'google-cloud-aiplatform>=0.5.0,<2'.

## Documentation Updates

*   N/A

# Version 1.2.1

## Major Features and Improvements

*   N/A

## Breaking Changes

*   N/A

### For Pipeline Authors

*   N/A

### For Component Authors

*   N/A

## Deprecations

*   N/A

## Bug Fixes and Other Changes

*   Added support for a custom metadata-ui-json filename in KubeflowDagRunner.
*   Fixed missing type information marker file 'py.typed'.

## Documentation Updates

*   N/A

# Version 1.2.0

## Major Features and Improvements

*  Added RuntimeParam support for Trainer's custom_config.
*  TFX Trainer and Pusher now support Vertex, which can be enabled with
   `ENABLE_VERTEX_KEY` key in `custom_config`.

## Breaking Changes

### For Pipeline Authors

*   N/A

### For Component Authors

*   N/A

## Deprecations

*   N/A

## Bug Fixes and Other Changes

*   Fixed the issue that kfp_pod_name is not generated as an execution property
    for Kubeflow Pipelines.
*   Fixed issue when InputValuePlaceholder is used as component parameter in
    container based component.
*   Depends on `kubernetes>=10.0.1,<13`
*   `CsvToExample` now supports multi-line strings.
*   `tfx.benchmarks` package was removed from the Python TFX wheel. This package
    is used only for benchmarking and not useful for end users.
*   Fixed the issue for fairness_indicator_thresholds support of Evaluator.
*   Depends on `apache-beam[gcp]>=2.31,<3`.
*   Depends on `kfp-pipeline-spec>=0.1.8,<0.2`.
*   Depends on `ml-metadata>=1.2.0,<1.3.0`.
*   Depends on `struct2tensor>=0.33.0,<0.34.0`.
*   Depends on `tensorflow-data-validation>=1.2.0,<1.3.0`.
*   Depends on `tensorflow-model-analysis>=0.33.0,<0.34.0`.
*   Depends on `tensorflow-transform>=1.2.0,<1.3.0`.
*   Depends on `tfx-bsl>=1.2.0,<1.3.0`.

## Documentation Updates

*   N/A

# Version 1.1.x (skipped)

To maintain version consistency among TFX Family libraries we skipped
the 1.1.x release for TFX library.

# Version 1.0.0

## Major Features and Improvements

*  Added tfx.v1 Public APIs, please refer to
   [API doc](https://www.tensorflow.org/tfx/api_docs/python/tfx/v1) for details.
*  Transform component now computes pre-transform and post-transform statistics
   and stores them in new, indvidual outputs ('pre_transform_schema',
   'pre_transform_stats', 'post_transform_schema', 'post_transform_stats',
   'post_transform_anomalies'). This can be disabled by setting
   `disable_statistics=True` in the Transform component.
*  BERT cola and mrpc examples now demonstrate how to calculate statistics for
   NLP features.
*  TFX CLI now supports
   [Vertex Pipelines](https://cloud.google.com/vertex-ai/docs/pipelines/introduction).
   use it with `--engine=vertex` flag.
*  Telemetry: Only first-party tfx component's executor telemetry will be
   collected. All other executors will be recorded as `third_party_executor`.
   For labels longer than 63, keep first 63 characters (instead of last 63
   characters before).
*  Supports text type (use proto json string format) RuntimeParam for protos.
*  Combined/moved taxi's runtime_parameter, kubeflow_local and kubleflow_gcp
   example pipelines into one penguin_pipeline_kubeflow example
*  Transform component now supports passing `stats_options_updater_fn` directly
   as well as through the module file.
*  Placeholders support accessing artifact property and custom property.
*  Removed the extra node information in IR for KubeflowDagRunner, to reduce
   size of generated IR.

## Breaking Changes

*  Removed unneccessary default values for required component input Channels.
*  The `_PropertyDictWrapper` internal wrapper for `component.inputs` and
   `component.outputs` was removed: `component.inputs` and `component.outputs`
   are now unwrapped dictionaries, and the attribute accessor syntax (e.g.
   `components.outputs.output_name`) is no longer supported. Please use the
   dictionary indexing syntax (e.g. `components.outputs['output_name']`)
   instead.

### For Pipeline Authors

*   N/A

### For Component Authors

*   Apache Beam support is migrated from TFX Base Components and Executors to
    dedicated Beam Components and Executors. `BaseExecutor` will no longer embed
    `beam_pipeline_args`. Custom executors for Beam powered components should
    now extend BaseBeamExecutor instead of BaseExecutor.

## Deprecations

*   Deprecated nested RuntimeParam for Proto, Please use text type (proto json
    string) RuntimeParam instead of Proto dict with nested RuntimeParam in it.

## Bug Fixes and Other Changes

*   Forces keyword arguments for AirflowComponent to make it compatible with
    Apache Airflow 2.1.0 and later.
*   Fixed issue where passing `analyzer_cache` to `tfx.components.Transform`
    before there are any Transform cache artifacts published would fail.
*   Included type information according to PEP-561. However, protobuf generated
    files don't have type information, and you might need to ignore errors from
    them. For example, if you are using `mypy`, see
    [the related doc](https://mypy.readthedocs.io/en/stable/running_mypy.html#missing-type-hints-for-third-party-library).
*   Removed `six` dependency.
*   Depends on `apache-beam[gcp]>=2.29,<3`.
*   Depends on `google-cloud-bigquery>=1.28.0,<2.21`
*   Depends on `ml-metadata>=1.0.0,<1.1.0`.
*   Depends on `protobuf>=3.13,<4`.
*   Depends on `struct2tensor>=0.31.0,<0.32.0`.
*   Depends on `tensorflow>=1.15.2,!=2.0.*,!=2.1.*,!=2.2.*,!=2.3.*,!=2.4.*,<3`.
*   Depends on `tensorflow-data-validation>=1.0.0,<1.1.0`.
*   Depends on `tensorflow-hub>=0.9.0,<0.13`.
*   Depends on `tensorflowjs>=3.6.0,<4`.
*   Depends on `tensorflow-model-analysis>=0.31.0,<0.32.0`.
*   Depends on `tensorflow-serving-api>=1.15,!=2.0.*,!=2.1.*,!=2.2.*,!=2.3.*,!=2.4.*,<3`.
*   Depends on `tensorflow-transform>=1.0.0,<1.1.0`.
*   Depends on `tfx-bsl>=1.0.0,<1.1.0`.

## Documentation Updates

*  Update the Guide of TFX to adopt 1.0 API.
*  TFT and TFDV component documentation now describes how to
   configure pre-transform and post-transform statistics, which can be used for
   validating text features.

# Version 0.30.2

## Major Features and Improvements

*   N/A

## Breaking Changes

### For Pipeline Authors

*   N/A

### For Component Authors

*   N/A

## Deprecations

*   N/A

## Bug Fixes and Other Changes

*   Update resolver query in TFX -> KFP IR compiler with vertex placeholder
    syntax.

## Documentation Updates

*   N/A

# Version 0.30.1

## Major Features and Improvements

*   TFX CLI now supports
    [Vertex Pipelines](https://cloud.google.com/vertex-ai/docs/pipelines/introduction).
    use it with `--engine=vertex` flag.

## Breaking Changes

### For Pipeline Authors

*   N/A

### For Component Authors

*   N/A

## Deprecations

*   N/A

## Bug Fixes and Other Changes

*   Fix resolver artifact filter in TFX -> KFP IR compiler with OP filter syntax.
*   Forces keyword arguments for AirflowComponent to make it compatible with
    Apache Airflow 2.1.0 and later.

## Documentation Updates

*   N/A


# Version 0.30.0

## Major Features and Improvements

*  Upgraded TFX to KFP compiler to use KFP IR schema version 2.0.0.
*  InfraValidator can now produce a [SavedModel with warmup requests](
   https://www.tensorflow.org/tfx/serving/saved_model_warmup). This feature is
   enabled by setting `RequestSpec.make_warmup = True`. The SavedModel will be
   stored in the InfraBlessing artifact (`blessing` output of InfraValidator).
*  Pusher's `model` input is now optional, and `infra_blessing` can be used
   instead to push the SavedModel with warmup requests, produced by an
   InfraValidator. Note that InfraValidator does not always create a SavedModel,
   and the producer InfraValidator must be configured with
   `RequestSpec.make_warmup = True` in order to be pushed by a Pusher.
*  Support is added for the JSON_VALUE artifact property type, allowing storage
   of JSON-compatible objects as artifact metadata.
*  Support is added for the KFP v2 artifact metadata field when executing using
   the KFP v2 container entrypoint.
*  InfraValidator for Kubernetes now can override Pod manifest to customize
   annotations and environment variables.
*  Allow Beam pipeline args to be extended by specifying
   `beam_pipeline_args` per component.
*  Support string RuntimeParameters on Airflow.
*  User code specified through the `module_file` argument for the Evaluator,
   Transform, Trainer and Tuner components is now packaged as a pip wheel for
   execution. For Evaluator and Transform, these wheel packages are now
   installed on remote Apache Beam workers.

## Breaking Changes

### For Pipeline Authors

*  CLI usage with kubeflow changed significantly. You MUST use the new:
  *  `--build-image` to build a container image when
     updating a pipeline with kubeflow engine.
  *  `--build-target-image` flag in CLI is changed to `--build-image` without
     any container image argument. TFX will auto detect the image specified in
     the KubeflowDagRunnerConfig class instance. For example,
     ```python
     tfx pipeline create --pipeline-path=runner.py --endpoint=xxx --build-image
     tfx pipeline update --pipeline-path=runner.py --endpoint=xxx --build-image
     ```
  *  `--package-path` and `--skaffold_cmd` flags were deleted. The compiled path
     can be specified when creating a KubeflowDagRunner class instance. TFX CLI
     doesn't depend on skaffold any more and use Docker SDK directly.
*  Specify the container image for KubeflowDagRunner in the
   KubeflowDagRunnerConfig directly instead of reading it from an environment
   variable. CLI will not set `KUBEFLOW_TFX_IMAGE` environment variable any
   more. See
   [example](https://github.com/tensorflow/tfx/blob/c315e7cf75822088e974e15b43c96fab86746733/tfx/experimental/templates/taxi/kubeflow_runner.py#L63).
*  Default orchestration engine of CLI was changed to `local` orchestrator from
   `beam` orchestrator. You can still use `beam` orchestrator with
   `--engine=beam` flag.
*  Trainer now uses GenericExecutor as default. To use the previous Estimator
   based Trainer, please set custom_executor_spec to trainer.executor.Executor.
*  Changed the pattern spec supported for QueryBasedDriver:
   *   @span_begin_timestamp: Start of span interval, Timestamp in seconds.
   *   @span_end_timestamp: End of span interval, Timestamp in seconds.
   *   @span_yyyymmdd_utc: STRING with format, e.g., '20180114', corresponding
                           to the span interval begin in UTC.
*  Removed the already deprecated compile() method on Kubeflow V2 Dag Runner.
*  Removed project_id argument from KubeflowV2DagRunnerConfig which is not used
   and meaningless if not used with GCP.
*  Removed config from LocalDagRunner's constructor, and dropped pipeline proto
   support from LocalDagRunner's run function.
*  Removed input parameter in ExampleGen constructor and external_input in
   dsl_utils, which were called as deprecated in TFX 0.23.
*  Changed the storage type of `span` and `version` custom property in Examples
   artifact from string to int.
*  `ResolverStrategy.resolve_artifacts()` method signature has changed to take
   `ml_metadata.MetadataStore` object as the first argument.
*  Artifacts param is deprecated/ignored in Channel constructor.
*  Removed matching_channel_name from Channel's constructor.
*  Deleted all usages of instance_name, which was deprecated in version 0.25.0.
   Please use .with_id() method of components.
*  Removed output channel overwrite functionality from all official components.
*  Transform will use the native TF2 implementation of tf.transform unless TF2
   behaviors are explicitly disabled. The previous behaviour can still be
   obtained by setting `force_tf_compat_v1=True`.

### For Component Authors

*   N/A

## Deprecations

*   RuntimeParameter usage for `module_file` and user-defined function paths is
    marked experimental.
*  `LatestArtifactsResolver`, `LatestBlessedModelResolver`, `SpansResolver`
   are renamed to `LatestArtifactStrategy`, `LatestBlessedModelStrategy`,
   `SpanRangeStrategy` respectively.

## Bug Fixes and Other Changes

*   GCP compute project in BigQuery Pusher executor can be specified.
*   New extra dependencies for convenience.
    - tfx[airflow] installs all Apache Airflow orchestrator dependencies.
    - tfx[kfp] installs all Kubeflow Pipelines orchestrator dependencies.
    - tfx[tf-ranking] installs packages for TensorFlow Ranking.
      NOTE: TensorFlow Ranking only compatible with TF >= 2.0.
*   Depends on `google-cloud-bigquery>=1.28.0,<3`. (This was already installed
    as a transitive dependency from the first release of TFX.)
*   Depends on `google-cloud-aiplatform>=0.5.0,<0.8`.
*   Depends on `ml-metadata>=0.30.0,<0.31.0`.
*   Depends on `portpicker>=1.3.1,<2`.
*   Depends on `struct2tensor>=0.30.0,<0.31.0`.
*   Depends on `tensorflow-data-validation>=0.30.0,<0.31.0`.
*   Depends on `tensorflow-model-analysis>=0.30.0,<0.31.0`.
*   Depends on `tensorflow-transform>=0.30.0,<0.31.0`.
*   Depends on `tfx-bsl>=0.30.0,<0.31.0`.

## Documentation Updates

*   N/A

# Version 0.29.0

## Major Features and Improvements

*  Added a simple query based driver that supports Span spec and static_range.
*  Added e2e rolling window example/test for Span Resolver.
*  Performance improvement in Transform by avoiding excess encodings and
   decodings when it materializes transformed examples or generates statistics
   (both enabled by default).
*  Added an accessor (`.data_view_decode_fn`) to the decoder function wrapped in
   the DataView in Trainer `FnArgs.data_accessor`.
*  Expanded the penguin example pipeline with instructions for using
   [JAX/Flax](https://github.com/google/flax) in addition to
   TensorFlow/Keras to write and train the model. The support for JAX/Flax in
   TFX is still experimental.
*  Updated CloudTuner KFP e2e example running on Google Cloud Platform with
   distributed tuning and GPU distributed training for each trial.

## Breaking Changes

*   Starting in this version, following artifacts will be stored in new format,
    but artifacts produced by older versions can be read in a backwards
    compatible way:
    *   Change split sub-folder format to 'Split-<split_name>', this applies to
        all artifacts that contain splits. Old format '<split_name>' can still
        be loaded by TFX.
    *   Change Model artifact's sub-folder name to 'Format-TFMA' for eval model
        and 'Format-Serving' for serving model. Old Model artifact format
        ('eval_model_dir'/'serving_model_dir') can still be loaded by TFX.
    *   Change ExampleStatistics artifact payload to binary proto
        FeatureStats.pb file. Old payload format (tfrecord stats_tfrecord file)
        can still be loaded by TFX.
    *   Change ExampleAnomalies artifact payload to binary proto SchemaDiff.pb
        file. Old payload format (text proto anomalies.pbtxt file) is deprecated
        as TFX doesn't have downstream components that take ExampleAnomalies
        artifact.


### For Pipeline Authors

*  CLI requires Apache Airflow 1.10.14 or later. If you are using an older
   version of airflow, you can still copy runner definition to the DAG
   directory manually and run using airflow UIs.

### For Component Authors

*   N/A

## Deprecations

*   Deprecated input/output compatibility aliases for Transform and
    StatisticsGen.

## Bug Fixes and Other Changes

*   The `tfx_version` custom property of output artifacts is now set by the
    default publisher to the TFX SDK version.
*   Depends on `absl-py>=0.9,<0.13`.
*   Depends on `kfp-pipeline-spec>=0.1.7,<0.2`.
*   Depends on `ml-metadata>=0.29.0,<0.30.0`.
*   Depends on `packaging>=20,<21`.
*   Depends on `struct2tensor>=0.29.0,<0.30.0`.
*   Depends on `tensorflow-data-validation>=0.29.0,<0.30.0`.
*   Depends on `tensorflow-model-analysis>=0.29.0,<0.30.0`.
*   Depends on `tensorflow-transform>=0.29.0,<0.30.0`.
*   Depends on `tfx-bsl>=0.29.0,<0.30.0`.

## Documentation Updates

*   Simplified Apache Spark and Flink example deployment scripts by using Beam's
    SparkRunner and FlinkRunner classes.
*   Upgraded example Apache Flink deployment to Flink 1.12.1.
*   Upgraded example Apache Spark deployment to Spark 2.4.7.
*   Added the "TFX Python function component" notebook tutorial.

# Version 0.28.0

## Major Features and Improvements

*   Publically released TFX docker image in [tensorflow/tfx](
    https://hub.docker.com/r/tensorflow/tfx) will use GPU
    compatible based TensorFlow images from [Deep Learning Containers](
    https://cloud.google.com/ai-platform/deep-learning-containers). This allow
    these images to be used with GPU out of box.
*   Added an example pipeline for a ranking model (using
    [tensorflow_ranking](https://github.com/tensorflow/ranking))
    at `tfx/examples/ranking`. More documentation will be available in future
    releases.
*   Added a [spans_resolver](
    https://github.com/tensorflow/tfx/blob/master/tfx/dsl/experimental/spans_resolver.py)
    that can resolve spans based on range_config.

## Breaking Changes

### For Pipeline Authors

*   Custom arg key in `google_cloud_ai_platform.tuner.executor` is renamed to
    `ai_platform_tuning_args` from `ai_platform_training_args`, to better
    distinguish usage with Trainer.

### For component authors

*   N/A

## Deprecations

*   Deprecated input/output compatibility aliases for Transform and SchemaGen.

## Bug Fixes and Other Changes

*   Change Bigquery ML Pusher to publish the model to the user specified project
    instead of the default project from run time context.
*   Depends on `apache-beam[gcp]>=2.28,<3`.
*   Depends on `ml-metadata>=0.28.0,<0.29.0`.
*   Depends on `kfp-pipeline-spec>=0.1.6,<0.2`.
*   Depends on `struct2tensor>=0.28.0,<0.29.0`.
*   Depends on `tensorflow-data-validation>=0.28.0,<0.29.0`.
*   Depends on `tensorflow-model-analysis>=0.28.0,<0.29.0`.
*   Depends on `tensorflow-transform>=0.28.0,<0.29.0`.
*   Depends on `tfx-bsl>=0.28.1,<0.29.0`.

## Documentation Updates

*   Published a [migration instruction](
    https://github.com/tensorflow/tfx/blob/master/tfx/orchestration/launcher/README.md)
    for legacy custom launcher developers.

# Version 0.27.0

## Major Features and Improvements

*   Updated the `tfx.components.evaluator.Evaluator` component to support
    [TFMA's "model-agnostic" evaluation](https://www.tensorflow.org/tfx/model_analysis/faq#how_do_i_setup_tfma_to_work_with_pre-calculated_ie_model-agnostic_predictions_tfrecord_and_tfexample).
    The `model` channel is now optional when constructing the component, which
    is useful when the `examples` channel provides tf.Examples containing both
    the labels and pre-computed model predictions, i.e. "model-agnostic"
    evaluation.
*   Supports different types of quantizations on TFLite conversion using
    TFLITE_REWRITER by setting `quantization_optimizations`,
    `quantization_supported_types` and `quantization_enable_full_integer`. Flag
    definitions can be found here: [Post-traning
    quantization](https://www.tensorflow.org/lite/performance/post_training_quantization).
*   Added automatic population of `tfdv.StatsOptions.vocab_paths` when computing
    statistics within the Transform component.

## Breaking changes

### For pipeline authors

*   `enable_quantization` from TFLITE_REWRITER is removed and setting
    quantization_optimizations = [tf.lite.Optimize.DEFAULT] will perform the
    same type of quantization, dynamic range quantization. Users of the
    TFLITE_REWRITER who do not enable quantization should be uneffected.
*   Default value for `infer_feature_shape` for SchemaGen changed from `False`
    to `True`, as indicated in previous release log. The inferred schema might
    change if you do not specify `infer_feature_shape`. It might leads to
    changes of the type of input features in Transform and Trainer code.

### For component authors

*   N/A

## Deprecations

*   Pipeline information is not be stored on the local filesystem anymore using
    Kubeflow Pipelines orchestration with CLI. Instead, CLI will always use the
    latest version of the pipeline in the Kubeflow Pipeline cluster. All
    operations will be executed based on the information on the Kubeflow
    Pipeline cluster. There might be some left files on
    `${HOME}/tfx/kubeflow` or `${HOME}/kubeflow` but those will not be used
    any more.
*   The `tfx.components.common_nodes.importer_node.ImporterNode` class has been
    moved to `tfx.dsl.components.common.importer.Importer`, with its
    old module path kept as a deprecated alias, which will be removed in a
    future version.
*   The `tfx.components.common_nodes.resolver_node.ResolverNode` class has been
    moved to `tfx.dsl.components.common.resolver.Resolver`, with its
    old module path kept as a deprecated alias, which will be removed in a
    future version.
*   The `tfx.dsl.resolvers.BaseResolver` class has been
    moved to `tfx.dsl.components.common.resolver.ResolverStrategy`, with its
    old module path kept as a deprecated alias, which will be removed in a
    future version.
*   Deprecated input/output compatibility aliases for ExampleValidator,
    Evaluator, Trainer and Pusher.

## Bug fixes and other changes

*   Add error condition checks to BulkInferrer's `output_example_spec`.
    Previously, when the `output_example_spec` did not include the correct spec
    definitions, the BulkInferrer would fail silently and output examples
    without predictions.
*   InfraValidator supports using alternative TensorFlow Serving image in case
    deployed environment cannot reach the public internet (nor the docker hub).
    Such alternative image should behave the same as official
    `tensorflow/serving` image such as the same model volume path, serving port,
    etc.
*   Executor in `tfx.extensions.google_cloud_ai_platform.pusher.executor`
    supported regional endpoint and machine_type.
*   Starting from this version, proto files which are used to generate
    component-level configs are included in the `tfx` package directly.
*   The `tfx.dsl.io.fileio.NotFoundError` exception unifies handling of not-
    found errors across different filesystem plugin backends.
*   Fixes the serialization of zero-valued default when using `RuntimeParameter`
    on Kubeflow.
*   Depends on `apache-beam[gcp]>=2.27,<3`.
*   Depends on `ml-metadata>=0.27.0,<0.28.0`.
*   Depends on `numpy>=1.16,<1.20`.
*   Depends on `pyarrow>=1,<3`.
*   Depends on `kfp-pipeline-spec>=0.1.5,<0.2` in test and image.
*   Depends on `tensorflow>=1.15.2,!=2.0.*,!=2.1.*,!=2.2.*,!=2.3.*,<3`.
*   Depends on `tensorflow-data-validation>=0.27.0,<0.28.0`.
*   Depends on `tensorflow-model-analysis>=0.27.0,<0.28.0`.
*   Depends on `tensorflow-serving-api>=1.15,!=2.0.*,!=2.1.*,!=2.2.*,!=2.3.*,<3`.
*   Depends on `tensorflow-transform>=0.27.0,<0.28.0`.
*   Depends on `tfx-bsl>=0.27.0,<0.28.0`.

## Documentation updates

*   N/A

# Version 0.26.4

*   This a bug fix only version.

## Major Features and Improvements

*   N/A

## Breaking changes

*   N/A

### For pipeline authors

*   N/A

### For component authors

*   N/A

## Deprecations

*   N/A

## Bug fixes and other changes

*   Depends on `apache-beam[gcp]>=2.25,!=2.26,<2.29`.
*   Depends on `tensorflow-data-validation>=0.26.1,<0.27`.

## Documentation updates

*   N/A

# Version 0.26.3

*   This a bug fix only version.

## Major Features and Improvements

*   N/A

## Breaking changes

*   N/A

### For pipeline authors

*   N/A

### For component authors

*   N/A

## Deprecations

*   N/A

## Bug fixes and other changes

*   Automatic autoreload of underlying modules a single `_ModuleFinder`
    registered per module.

## Documentation updates

*   N/A

# Version 0.26.1

*   This a bug fix only version

## Major Features and Improvements

*   N/A

## Breaking changes

*   N/A

### For pipeline authors

*   N/A

### For component authors

*   N/A

## Deprecations

*   N/A

## Bug fixes and other changes

*   The `tfx.version` attribute was restored.

## Documentation updates

*   N/A

# Version 0.26.0

## Major Features and Improvements

*   Supported output examples artifact for BulkInferrer which can be used to
    link with downstream training.
*   TFX Transform switched to a (notably) faster and more accurate
    implementation of `tft.quantiles` analyzer.
*   Added native TF 2 implementation of Transform. The default
    behavior will continue to use Tensorflow's compat.v1 APIs. This can be
    overriden by passing `force_tf_compat_v1=False` and enabling TF 2 behaviors.
    The default behavior for TF 2 will be switched to the new native
    implementation in a future release.
*   Added support for passing a callable to set pre/post transform statistic
    generation options.
*   In addition to the "tfx" pip package, a dependency-light distribution of the
    core pipeline authoring functionality of TFX is now available as the
    "ml-pipelines-sdk" pip package. This package does not include first-party
    TFX components. The "tfx" pip package is still the recommended installation
    path for TFX.
*   Migrated LocalDagRunner to the new [IR](https://github.com/tensorflow/tfx/blob/master/tfx/proto/orchestration/pipeline.proto) stack.

## Breaking changes

*   Wheel package building for TFX has changed, and users need to follow the
    [new TFX package build instructions]
    (https://github.com/tensorflow/tfx/blob/master/package_build/README.md) to
    build wheels for TFX.


### For pipeline authors

*   Added BigQueryToElwcExampleGen to take a query as input and generate
    ExampleListWithContext (ELWC) examples.

### For component authors

*   N/A

## Deprecations

*   TrainerFnArgs is deprecated by FnArgs.
*   Deprecated DockerComponentConfig class: user should set a DockerPlatformConfig
    proto in `platform_config` using `with_platform_config()` API instead.

## Bug fixes and other changes

*   Official TFX container image's entrypoint is changed so the image can be
    used as a custom worker for Dataflow.
*   In the published TFX container image, wheel files are now used to install
    TFX, and the TFX source code has been moved to `/tfx/src`.
*   Added a skeleton of CLI support for Kubeflow V2 runner, and implemented
    support for pipeline operations.
*   Added an experimental template to use with Kubeflow V2 runner.
*   Added sanitization of user-specified pipeline name in Kubeflow V2 runner.
*   Migrated `deployment_config` in Kubeflow V2 runner from `Any` proto message
    to `Struct`, to ensure compatibility across different copies of the proto
    libraries.
*   The `tfx.dsl.io.fileio` filesystem handler will delegate to
    `tensorflow.io.gfile` for any unknown filesystem schemes if TensorFlow
    is installed.
*   Skipped ephemeral package when the beam flag
    'worker_harness_container_image' is set.
*   The `tfx.dsl.io.makedirs` call now succeeds if the directory already exists.
*   Fixed the component entrypoint, so that it creates the parent directory for
    the output metadata file before trying to write the data.
*   Depends on `apache-beam[gcp]>=2.25,!=2.26,<3`.
*   Depends on `keras-tuner>=1,<1.0.2`.
*   Depends on `kfp-pipeline-spec>=0.1.3,<0.2`.
*   Depends on `ml-metadata>=0.26.0,<0.27.0`.
*   Depends on `tensorflow>=1.15.2,!=2.0.*,!=2.1.*,!=2.2.*,!=2.4.*,<3`.
*   Depends on `tensorflow-data-validation>=0.26,<0.27`.
*   Depends on `tensorflow-model-analysis>=0.26,<0.27`.
*   Depends on `tensorflow-serving>=1.15,!=2.0.*,!=2.1.*,!=2.2.*,!=2.4.*,<3`.
*   Depends on `tensorflow-transform>=0.26,<0.27`.
*   Depends on `tfx-bsl>=0.26.1,<0.27`.

## Documentation updates

*   N/A

# Version 0.25.0

## Major Features and Improvements

*   Supported multiple artifacts for Transform's input example and output
    transformed example channels.
*   Added support for processing specific spans in file-based ExampleGen with
    range configuration.
*   Added ContainerExecutableSpec in portable IR to support container components
    portable orchestrator.
*   Added Placeholder utility library. Placeholder can be used to represent
    not-yet-available value at pipeline authoring time.
*   Added support for the `tfx.dsl.io.fileio` pluggable filesystem interface,
    with initial support for local files and the Tensorflow GFile filesystem
    implementation.
*   SDK and example code now uses `tfx.dsl.io.fileio` instead of `tf.io.gfile`
    when possible for filesystem I/O implementation portability.
*   From this release TFX will also be hosting nightly packages on
    https://pypi-nightly.tensorflow.org. To install the nightly package use the
    following command:

    ```
    pip install -i https://pypi-nightly.tensorflow.org/simple tfx
    ```
    Note: These nightly packages are unstable and breakages are likely to happen.
    The fix could often take a week or more depending on the complexity
    involved for the wheels to be available on the PyPI cloud service. You can
    always use the stable version of TFX available on PyPI by running the
    command
    ```
    pip install tfx
    ```
*   Added CloudTuner KFP e2e example running on Google Cloud Platform with
    distributed tuning.
*   Migrated BigQueryExampleGen to the new `ReadFromBigQuery` on all runners.
*   Introduced Kubeflow V2 DAG runner, which is based on
    [Kubeflow IR spec](https://github.com/kubeflow/pipelines/blob/master/api/v2alpha1/pipeline_spec.proto).
    Same as `KubeflowDagRunner` it will compile the DSL pipeline into a payload
    but not trigger the execution locally.
*   Added compile time check for schema mismatch in Kubeflow V2 runner.
*   Added 'penguin' example. Penguin example uses Palmer Penguins dataset and
    classify penguin species using four numeric features.
*   Iris e2e examples are replaced by penguin examples.
*   TFX BeamDagRunner is migrated to use the tech stack built on top of [IR](https://github.com/tensorflow/tfx/blob/master/tfx/proto/orchestration/pipeline.proto).
    While this is no-op to users, it is a major step towards supporting more
    flexible TFX DSL [semetic](https://github.com/tensorflow/community/blob/master/rfcs/20200601-tfx-udsl-semantics.md).
    Please refer to the [RFC](https://github.com/tensorflow/community/blob/master/rfcs/20200705-tfx-ir.md)
    of IR to learn more details.
*   Supports forward compatibility when evolving TFX artifact types, which
    allows jobs of old release and new release run with the same MLMD instance.
*   Graduated the portable/beam_dag_runner.py to beam/beam_dag_runner.py


## Breaking changes

*   Moved the directory that CLI stores pipeline information from
    ${HOME}/${ORCHESTRATOR} to ${HOME}/tfx/${ORCHESTRATOR}. For example,
    "~/kubeflow" was changed to "~/tfx/kubeflow". This directory is used to
    store pipeline information including pipeline ids in the Kubeflow Pipelines
    cluster which are needed to create runs or update pipelines.
    These files will be moved automatically when it is first used and no
    separate action is needed.
    See https://github.com/tensorflow/tfx/blob/master/docs/guide/cli.md for the
    detail.

### For pipeline authors

*   N/A

### For component authors

*   N/A

## Deprecations

*   Modules under `tfx.components.base` have been deprecated and moved to
    `tfx.dsl.components.base` in preparation for releasing a pipeline authoring
    package without explicit Tensorflow dependency.
*   Deprecated setting `instance_name` at pipeline node level. Instead, users
    are encouraged to set `id` explicitly of any pipeline node through newly
    added APIs.

## Bug fixes and other changes

*   Added the LocalDagRunner to allow local pipeline execution without using
    Apache Beam. This functionality is in development.
*   Introduced dependency to `tensorflow-cloud` Python package, with intention
    to separate out Google Cloud Platform specific extensions.
*   Depends on `mmh>=2.2,<3` in container image for potential performance
    improvement for Beam based hashes.
*   New extra dependencies `[examples]` is required to use codes inside
    tfx/examples.
*   Fixed the run_component script.
*   Stopped depending on `WTForms`.
*   Fixed an issue with Transform cache and beam 2.24-2.25 in an interactive
    notebook that caused it to fail.
*   Scripts - run_component - Added a way to output artifact properties.
*   Fixed an issue resulting in incorrect cache miss to ExampleGen when no
    `beam_pipeline_args` is provided.
*   Changed schema as an optional input channel of Trainer as schema can be
    accessed from TFT graph too.
*   Fixed an issue during recording of a component's execution where
    "missing or modified key in exec_properties" was raised from MLMD when
    `exec_properties` both omitted an existing property and added a new
    property.
*   Supported users to set `id` of pipeline nodes directly.
*   Added a new template, 'penguin' which is simple subset of
    [penguin examples](https://github.com/tensorflow/tfx/tree/master/tfx/examples/penguin),
    and uses the same
    [Palmer Penguins](https://allisonhorst.github.io/palmerpenguins/articles/intro.html)
    dataset. The new template focused on easy ingestion of user's own data.
*   Changed default data path for the taxi template from `tfx-template/data`
    to `tfx-template/data/taxi`.
*   Fixed a bug which crashes the pusher when infra validation did not pass.
*   Depends on `apache-beam[gcp]>=2.25,<3`.
*   Depends on `attrs>=19.3.0,<21`.
*   Depends on `kfp-pipeline-spec>=0.1.2,<0.2`.
*   Depends on `kfp>=1.1.0,<2`.
*   Depends on `ml-metadata>=0.25,<0.26`.
*   Depends on `tensorflow-cloud>=0.1,<0.2`.
*   Depends on `tensorflow-data-validation>=0.25,<0.26`.
*   Depends on `tensorflow-hub>=0.9.0,<0.10`.
*   Depends on `tensorflow-model-analysis>=0.25,<0.26`.
*   Depends on `tensorflow-transform>=0.25,<0.26`.
*   Depends on `tfx-bsl>=0.25,<0.26`.

## Documentation updates

*   N/A

# Version 0.24.1

## Major Features and Improvements

*   N/A

## Bug fixes and other changes

*   Fixes issues where custom property access of a missing property created an invalid MLMD Artifact protobuf message.

### Deprecations

*   N/A

## Breaking changes

*   N/A

### For pipeline authors

*   N/A

### For component authors

*   N/A

## Documentation updates

*   N/A

# Version 0.24.0

## Major Features and Improvements

*   Use TFXIO and batched extractors by default in Evaluator.
*   Supported custom split configuration for ExampleGen and its downstream
    components. Instead of hardcoded 'train' and 'eval' splits, TFX components
    now can process the custom splits generated by ExampleGen. For details,
    please refer to [ExampleGen doc](https://github.com/tensorflow/tfx/blob/r0.24.0/docs/guide/examplegen.md#custom-examplegen)
*   Added python 3.8 support.

## Bug fixes and other changes

*   Supported CAIP Runtime 2.2 for online prediction pusher.
*   Used 'python -m ' style for container entrypoints.
*   Stopped depending on `google-resumable-media`.
*   Stopped depending on `Werkzeug`.
*   Depends on `absl-py>=0.9,<0.11`.
*   Depends on `apache-beam[gcp]>=2.24,<3`.
*   Depends on `ml-metadata>=0.24,<0.25`.
*   Depends on `protobuf>=3.12.2,<4`.
*   Depends on `tensorflow-data-validation>=0.24.1,<0.25`.
*   Depends on `tensorflow-model-analysis>=0.24.3,<0.25`.
*   Depends on `tensorflow-transform>=0.24.1,<0.25`.
*   Depends on `tfx-bsl>=0.24.1,<0.25`.

## Breaking changes

*   N/A

### For pipeline authors

*   N/A

### For component authors

*   N/A

## Documentation updates

*   N/A

## Deprecations

*   Deprecated python 3.5 support.

# Version 0.23.1
*   This is a bug fix version (to resolve impossible dependency conflicts).
## Major Features and Improvements

*   N/A

## Bug fixes and other changes

*   Stopped depending on `google-resumable-media`.
*   Depends on `apache-beam[gcp]>=2.24,<3`.
*   Depends on `tensorflow-data-validation>=0.23.1,<0.24`.

## Breaking changes

*   N/A

### For pipeline authors

*   N/A

### For component authors

*   N/A

## Documentation updates

*   N/A

## Deprecations

*   Deprecated Python 3.5 support.

# Version 0.23.0

## Major Features and Improvements
*   Added TFX DSL IR compiler that encodes a TFX pipeline into a DSL proto.
*   Supported feature based split partition in ExampleGen.
*   Added the ConcatPlaceholder to tfx.dsl.component.experimental.placeholders.
*   Changed Span information as a property of ExampleGen's output artifact.
    Deprecated ExampleGen input (external) artifact.
*   Added ModelRun artifact for Trainer for storing training related files,
    e.g., Tensorboard logs. Trainer's Model artifact now only contain pure
    models (check `tfx/utils/path_utils.py` for details).
*   Added support for `tf.train.SequenceExample` in ExampleGen:
    *   ImportExampleGen now supports `tf.train.SequenceExample` importing.
    *   base_example_gen_executor now supports `tf.train.SequenceExample` as
        output payload format, which can be utilized by custom ExampleGen.
*   Added Tuner component and its integration with Google Cloud Platform as
    the execution and hyperparemeter optimization backend.
*   Switched Transform component to use the new TFXIO code path. Users may
    potentially notice large performance improvement.
*   Added support for primitive artifacts to InputValuePlaceholder.
*   Supported multiple artifacts for Trainer and Tuner's input example Channel.
*   Supported split configuration for Trainer and Tuner.
*   Supported split configuration for Evaluator.
*   Supported split configuration for StatisticsGen, SchemaGen and
    ExampleValidator. SchemaGen will now use all splits to generate schema
    instead of just using `train` split. ExampleValidator will now validate all
    splits against given schema instead of just validating `eval` split.
*   Component authors now can create a TFXIO instance to get access to the
    data through `tfx.components.util.tfxio_utils`. As TFX is going to
    support more data payload formats and data container formats, using
    `tfxio_utils` is encouraged to avoid dealing directly with each combination.
    TFXIO is the interface of [Standardized TFX Inputs](
    https://github.com/tensorflow/community/blob/master/rfcs/20191017-tfx-standardized-inputs.md).
*   Added experimental BaseStubExecutor and StubComponentLauncher to test TFX
    pipelines.
*   Added experimental TFX Pipeline Recorder to record output artifacts of the
    pipeline.
*   Supported multiple artifacts in an output Channel to match a certain input
    Channel's artifact count. This enables Transform component to process
    multiple artifacts.
*   Transform component's transformed examples output is now optional (enabled
    by default). This can be disabled by specifying parameter
    `materialize=False` when constructing the component.
*   Supported `Version` spec in input config for file based ExampleGen.
*   Added custom config to Transform component and made it available to
    pre-processing fn.
*   Supported custom extractors in Evaluator.
*   Deprecated tensorflow dependency from MLMD python client.
*   Supported `Date` spec in input config for file based ExampleGen.
*   Enabled analyzer cache optimization in the Transform component:
    *   specify `analyzer_cache` to use the cache generated from a previous run.
    *   specify parameter `disable_analyzer_cache=True` (False by default) to
        disable cache (won't generate cache output).
*   Added support for width modifiers in Span and Version specs for file based
    ExampleGen.

## Bug fixes and other changes
*   Added Tuner component to Iris e2e example.
*   Relaxed the rule that output artifact uris must be newly created. This is a
    temporary workaround to make retry work. We will introduce a more
    comprehensive solution for idempotent execution.
*   Made evaluator output optional (while still recommended) for pusher.
*   Moved BigQueryExampleGen to `tfx.extensions.google_cloud_big_query`.
*   Moved BigQuery ML Pusher to `tfx.extensions.google_cloud_big_query.pusher`.
*   Removed Tuner from custom_components/ as it's supported under components/
    now.
*   Added support of non tf.train.Example protos as internal data payload
    format by ImportExampleGen.
*   Used thread local storage for `label_utils.scoped_labels()` to make it
    thread safe.
*   Requires [Bazel](https://bazel.build/) to build TFX source code.
*   Upgraded python version in TFX docker images to 3.7. Older version of
    python (2.7/3.5/3.6) is not available anymore in `tensorflow/tfx` images
    on docker hub. Virtualenv is not used anymore.
*   Stopped requiring `avro-python3`.
*   Depends on `absl-py>=0.7,<0.9`.
*   Depends on `apache-beam[gcp]>=2.23,<3`.
*   Depends on `pyarrow>=0.17,<0.18`.
*   Depends on `attrs>=19.3.0,<20`.
*   Depends on `ml-metadata>=0.23,<0.24`.
*   Depends on `tensorflow>=1.15.2,!=2.0.*,!=2.1.*,!=2.2.*,<3`.
    * Note: Dependency like `tensorflow-transform` might impose a narrower
      range of `tensorflow`.
*   Depends on `tensorflow-data-validation>=0.23,<0.24`.
*   Depends on `tensorflow-model-analysis>=0.23,<0.24`.
*   Depends on `tensorflow-serving-api>=1.15,!=2.0.*,!=2.1.*,!=2.2.*,<3`.
*   Depends on `tensorflow-transform>=0.23,<0.24`.
*   Depends on `tfx-bsl>=0.23,<0.24`.
*   Added execution_result_pb2.ExecutorOutput as an Optional return value of
    BaseExecutor. This change is backward compatible to all existing executors.
*   Added executor_output_uri and stateful_working_dir to Executor's context.

## Breaking changes
*   Changed the URIs of the value artifacts to point to files.
*   De-duplicated the
    tfx.dsl.component.experimental.executor_specs.CommandLineArgumentType
    union type in favor of
    tfx.dsl.component.experimental.placeholders.CommandLineArgumentType


### For pipeline authors
*   Moved BigQueryExampleGen to `tfx.extensions.google_cloud_big_query`. The
    previous module path from `tfx.components` is not available anymore. This is
    a breaking change.
*   Moved BigQuery ML Pusher to `tfx.extensions.google_cloud_big_query.pusher`.
    The previous module path from `tfx.extensions.google_cloud_big_query_ml`
    is not available anymore.
*   Updated beam pipeline args, users now need to set both `direct_running_mode`
    and `direct_num_workers` explicitly for multi-processing.
*   Added required 'output_data_format' execution property to
    FileBaseExampleGen.
*   Changed ExampleGen to take a string as input source directly instead of a
    Channel of external artifact:
    *   Previously deprecated `input_base` Channel is changed to string type
        instead of Channel. This is a breaking change, users should pass string
        directly to `input_base`.
*   Fully removed csv_input and tfrecord_input in dsl_utils. This is a breaking
    change, users should pass string directly to `input_base`.

### For component authors
*   Changed GetInputSourceToExamplePTransform interface by removing input_dict.
    This is a breaking change, custom ExampleGens need to follow the interface
    change.
*   Changed ExampleGen to take a string as input source directly instead of a
    Channel of external artifact:
    *   `input` Channel is deprecated. The use of `input` is valid but
        should change to string type `input_base` ASAP.

## Documentation updates
* N/A

## Deprecations
*   ExternalArtifact and `external_input` function are deprecated. The use
    of `external_input` with ExampleGen `input` is still valid but should change
    to use `input_base` ASAP.
*   Note: We plan to remove Python 3.5 support after this release.

# Version 0.22.2

## Major Features and Improvements

*   N/A

## Bug fixes and other changes

*   Reuse Examples artifact type introduced in TFX 0.23 to allow older release jobs running together with TFX 0.23+ release.

### Deprecations

*   N/A

## Breaking changes

*   N/A

### For pipeline authors

*   N/A

### For component authors

*   N/A

## Documentation updates

*   N/A

# Version 0.22.1

## Major Features and Improvements
* N/A

## Bug fixes and other changes
*   Depends on 'tensorflowjs>=2.0.1.post1,<3' for `[all]` dependency.
*   Fixed the name of the usage telemetry when tfx templates are used.
*   Depends on `tensorflow-data-validation>=0.22.2,<0.23.0`.
*   Depends on `tensorflow-model-analysis>=0.22.2,<0.23.0`.
*   Depends on `tfx-bsl>=0.22.1,<0.23.0`.
*   Depends on `ml-metadata>=0.22.1,<0.23.0`.

## Breaking changes

### For pipeline authors
* N/A

### For component authors
* N/A

## Documentation updates
* N/A

## Deprecations
* N/A

# Version 0.22.0

## Major Features and Improvements
*   Introduced experimental Python function component decorator (`@component`
    decorator under `tfx.dsl.component.experimental.decorators`) allowing
    Python function-based component definition.
*   Added the experimental TemplatedExecutorContainerSpec executor class that
    supports structural placeholders (not Jinja placeholders).
*   Added the experimental function "create_container_component" that
    simplifies creating container-based components.
*   Implemented a TFJS rewriter.
*   Added the scripts/run_component.py script which makes it easy to run the
    component code and executor code. (Similar to scripts/run_executor.py)
*   Added support for container component execution to BeamDagRunner.
*   Introduced experimental generic Artifact types for ML workflows.
*   Added support for `float` execution properties.

## Bug fixes and other changes
*   Migrated BigQueryExampleGen to the new (experimental) `ReadFromBigQuery`
    PTramsform when not using Dataflow runner.
*   Enhanced add_downstream_node / add_upstream_node to apply symmetric changes
    when being called. This method enables task-based dependencies by enforcing
    execution order for synchronous pipelines on supported platforms. Currently,
    the supported platforms are Airflow, Beam, and Kubeflow Pipelines. Note that
    this API call should be considered experimental, and may not work with
    asynchronous pipelines, sub-pipelines and pipelines with conditional nodes.
*   Added the container-based sample pipeline (download, filter, print)
*   Removed the incomplete cifar10 example.
*   Removed `python-snappy` from `[all]` extra dependency list.
*   Tests depends on `apache-airflow>=1.10.10,<2`;
*   Removed test dependency to tzlocal.
*   Fixes unintentional overriding of user-specified setup.py file for Dataflow
    jobs when running on KFP container.
*   Made ComponentSpec().inputs and .outputs behave more like real dictionaries.
*   Depends on `kerastuner>=1,<2`.
*   Depends on `pyyaml>=3.12,<6`.
*   Depends on `apache-beam[gcp]>=2.21,<3`.
*   Depends on `grpcio>=2.18.1,<3`.
*   Depends on `kubernetes>=10.0.1,<12`.
*   Depends on `tensorflow>=1.15,!=2.0.*,<3`.
*   Depends on `tensorflow-data-validation>=0.22.0,<0.23.0`.
*   Depends on `tensorflow-model-analysis>=0.22.1,<0.23.0`.
*   Depends on `tensorflow-transform>=0.22.0,<0.23.0`.
*   Depends on `tfx-bsl>=0.22.0,<0.23.0`.
*   Depends on `ml-metadata>=0.22.0,<0.23.0`.
*   Depends on 'tensorflowjs>=2.0.1.post1,<3' for `[all]` dependency.
*   Fixed a bug in `io_utils.copy_dir` which prevent it to work correctly for
    nested sub-directories.

## Breaking changes

### For pipeline authors
*   Changed custom config for the Do function of Trainer and Pusher to accept
    a JSON-serialized dict instead of a dict object. This also impacts all the
    Do functions under `tfx.extensions.google_cloud_ai_platform` and
    `tfx.extensions.google_cloud_big_query_ml`. Note that this breaking
    change occurs at the signature of the executor's Do function. Therefore, if
    the user did not customize the Do function, and the compile time SDK version
    is aligned with the run time SDK version, previous pipelines should still
    work as intended. If the user is using a custom component with customized
    Do function, `custom_config` should be assumed to be a JSON-serialized
    string from next release.
*   For users of BigQueryExampleGen, `--temp_location` is now a required Beam
    argument, even for DirectRunner. Previously this argument was only required
    for DataflowRunner. Note that the specified value of `--temp_location`
    should point to a Google Cloud Storage bucket.
*   Revert current per-component cache API (with `enable_cache`, which was only
    available in tfx>=0.21.3,<0.22), in preparing for a future redesign.

### For component authors
*   Converted the BaseNode class attributes to the constructor parameters. This
    won't affect any components derived from BaseComponent.
*   Changed the encoding of the Integer and Float artifacts to be more portable.

## Documentation updates
*   Added concept guides for understanding TFX pipelines and components.
*   Added guides to building Python function-based components and
    container-based components.
*   Added BulkInferrer component and TFX CLI documentation to the table of
    contents.

## Deprecations
*   Deprecating Py2 support

# Version 0.21.5

## Major Features and Improvements

*   N/A

## Bug fixes and other changes

*   Reuse Examples artifact type introduced in TFX 0.23 to allow older release jobs running together with TFX 0.23+ release.
*   Removed python-snappy from [all] extra dependency list.

### Deprecations

*   N/A

## Breaking changes

*   N/A

### For pipeline authors

*   N/A

### For component authors

*   N/A

## Documentation updates

*   N/A

# Version 0.21.4

## Major Features and Improvements

## Bug fixes and other changes
*   Fixed InfraValidator signal handling bug on BeamDagRunner.
*   Dropped "Type" suffix from primitive type artifact names (Integer, Float,
    String, Bytes).

### Deprecations

## Breaking changes

### For pipeline authors

### For component authors

## Documentation updates

# Version 0.21.3

## Major Features and Improvements
*   Added run/pipeline link when creating runs/pipelines on KFP through TFX CLI.
*   Added support for `ValueArtifact`, whose attribute `value` allows users to
    access the content of the underlying file directly in the executor. Support
    Bytes/Integer/String/Float type. Note: interactive resolution does not
    support this for now.
*   Added InfraValidator component that is used as an early warning layer
    before pushing a model into production.

## Bug fixes and other changes
*   Starting this version, TFX will only release python3 packages.
*   Replaced relative import with absolute import in generated templates.
*   Added a native keras model in the taxi template and the template now uses
    generic Trainer.
*   Added support of TF 2.1 runtime configuration for AI Platform Prediction
    Pusher.
*   Added support for using ML Metadata ArtifactType messages as Artifact
    classes.
*   Changed CLI behavior to create new versions of pipelines instead of
    delete and create new ones when pipelines are updated for KFP. (Requires
    kfp >= 0.3.0)
*   Added ability to enable quantization in tflite rewriter.
*   Added k8s pod labels when the pipeline is executed via KubeflowDagRunner for
    better usage telemetry.
*   Parameterized the GCP taxi pipeline sample for easily ramping up to full
    taxi dataset.
*   Added support for hyphens(dash) in addition to underscores in CLI flags.
    Underscores will be supported as well.
*   Fixed ill-formed underscore in the markdown visualization when running on
    KFP.
*   Enabled per-component control for caching with enable_cache argument in
    each component.

### Deprecations

## Breaking changes

### For pipeline authors

### For component authors

## Documentation updates

# Version 0.21.2

## Major Features and Improvements
*   Updated `StatisticsGen` to optionally consume a schema `Artifact`.
*   Added support for configuring the `StatisticsGen` component via serializable
    parts of `StatsOptions`.
*   Added Keras guide doc.
*   Changed Iris model_to_estimator e2e example to use generic Trainer.
*   Demonstrated how TFLite is supported in TFX by extending MNIST example
    pipeline to also train a TFLite model.

## Bug fixes and other changes
*   Fix the behavior of Trainer Tensorboard visualization when caching is used.
*   Added component documentation and guide on using TFLite in TFX.
*   Relaxed the PyYaml dependency.

### Deprecations
*   Model Validator (its functionality is now provided by the Evaluator).

## Breaking changes

### For pipeline authors

### For component authors

## Documentation updates

# Version 0.21.1

## Major Features and Improvements
*   Pipelines compiled using KubeflowDagRunner now defaults to using the
    gRPC-based MLMD server deployed in Kubeflow Pipelines clusters when
    performing operations on pipeline metadata.
*   Added tfx model rewriting and tflite rewriter.
*   Added LatestBlessedModelResolver as an experimental feature which gets the
    latest model that was blessed by model validator.
*   The specific `Artifact` subclass that was serialized (if defined in the
    deserializing environment) will be used when deserializing `Artifact`s and
    when reading `Artifact`s from ML Metadata (previously, objects of the
    generic `tfx.types.artifact.Artifact` class were created in some cases).
*   Updated Evaluator's executor to support model validation.
*   Introduced awareness of chief worker to Trainer's executor, in case running
    in distributed training cluster.
*   Added a Chicago Taxi example with native Keras.
*   Updated TFLite converter to work with TF2.
*   Enabled filtering by artifact producer and output key in ResolverNode.

## Bug fixes and other changes
*   Added --skaffold_cmd flag when updating a pipeline for kubeflow in CLI.
*   Changed python_version to 3.7 when using TF 1.15 and later for Cloud AI Platform Prediction.
*   Added 'tfx_runner' label for CAIP, BQML and Dataflow jobs submitted from
    TFX components.
*   Fixed the Taxi Colab notebook.
*   Adopted the generic trainer executor when using CAIP Training.
*   Depends on 'tensorflow-data-validation>=0.21.4,<0.22'.
*   Depends on 'tensorflow-model-analysis>=0.21.4,<0.22'.
*   Depends on 'tensorflow-transform>=0.21.2,<0.22'.
*   Fixed misleading logs in Taxi pipeline portable Beam example.

### Deprecations

## Breaking changes
*   Remove "NOT_BLESSED" artifact.
*   Change constants ARTIFACT_PROPERTY_BLESSED_MODEL_* to ARTIFACT_PROPERTY_BASELINE_MODEL_*.

### For pipeline authors

### For component authors

## Documentation updates

# Version 0.21.0

## Major Features and Improvements

*   TFX version 0.21.0 will be the last version of TFX supporting Python 2.
*   Added experimental cli option `template`, which can be used to scaffold a
    new pipeline from TFX templates. Currently the `taxi` template is provided
    and more templates would be added in future versions.
*   Added support for `RuntimeParameter`s to allow users can specify templated
    values at runtime. This is currently only supported in Kubeflow Pipelines.
    Currently, only attributes in `ComponentSpec.PARAMETERS` and the URI of
    external artifacts can be parameterized (component inputs / outputs can
    not yet be parameterized). See
    `tfx/examples/chicago_taxi_pipeline/taxi_pipeline_runtime_parameter.py`
    for example usage.
*   Users can access the parameterized pipeline root when defining the
    pipeline by using the `pipeline.ROOT_PARAMETER` placeholder in
    KubeflowDagRunner.
*   Users can pass appropriately encoded Python `dict` objects to specify
    protobuf parameters in `ComponentSpec.PARAMETERS`; these will be decoded
    into the proper protobuf type. Users can avoid manually constructing complex
    nested protobuf messages in the component interface.
*   Added support in Trainer for using other model artifacts. This enables
    scenarios such as warm-starting.
*   Updated trainer executor to pass through custom config to the user module.
*   Artifact type-specific properties can be defined through overriding the
    `PROPERTIES` dictionary of a `types.artifact.Artifact` subclass.
*   Added new example of chicago_taxi_pipeline on Google Cloud Bigquery ML.
*   Added support for multi-core processing in the Flink and Spark Chicago Taxi
    PortableRunner example.
*   Added a metadata adapter in Kubeflow to support logging the Argo pod ID as
    an execution property.
*   Added a prototype Tuner component and an end-to-end iris example.
*   Created new generic trainer executor for non estimator based model, e.g.,
    native Keras.
*   Updated to support passing `tfma.EvalConfig` in evaluator when calling TFMA.
*   Added an iris example with native Keras.
*   Added an MNIST example with native Keras.

## Bug fixes and other changes
*   Switched the default behavior of KubeflowDagRunner to not mounting GCP
    secret.
*   Fixed "invalid spec: spec.arguments.parameters[6].name 'pipeline-root' is
    not unique" error when the user include `pipeline.ROOT_PARAMETER` and run
    pipeline on KFP.
*   Added support for an hparams artifact as an input to Trainer in
    preparation for tuner support.
*   Refactored common dependencies in the TFX dockerfile to a base image to
    improve the reliability of image building process.
*   Fixes missing Tensorboard link in KubeflowDagRunner.
*   Depends on `apache-beam[gcp]>=2.17,<2.18`
*   Depends on `ml-metadata>=0.21,<0.22`.
*   Depends on `tensorflow-data-validation>=0.21,<0.22`.
*   Depends on `tensorflow-model-analysis>=0.21,<0.22`.
*   Depends on `tensorflow-transform>=0.21,<0.22`.
*   Depends on `tfx-bsl>=0.21,<0.22`.
*   Depends on `pyarrow>=0.14,<0.15`.
*   Removed `tf.compat.v1` usage for iris and cifar10 examples.
*   CSVExampleGen: started using the CSV decoding utilities in `tfx-bsl`
    (`tfx-bsl>=0.15.2`)
*   Fixed problems with Airflow tutorial notebooks.
*   Added performance improvements for the Transform Component (for statistics
    generation).
*   Raised exceptions when container building fails.
*   Enhanced custom slack component by adding a kubeflow example.
*   Allowed windows style paths in Transform component cache.
*   Fixed bug in CLI (--engine=kubeflow) which uses hard coded obsolete image
    (TFX 0.14.0) as the base image.
*   Fixed bug in CLI (--engine=kubeflow) which could not handle skaffold
    response when an already built image is reused.
*   Allowed users to specify the region to use when serving with AI Platform.
*   Allowed users to give deterministic job id to AI Platform Training job.
*   System-managed artifact properties ("name", "state", "pipeline_name" and
    "producer_component") are now stored as ML Metadata artifact custom
    properties.
*   Fixed loading trainer and transformation functions from python module files
    without the .py extension.
*   Fixed some ill-formed visualization when running on KFP.
*   Removed system info from artifact properties and use channels to hold info
    for generating MLMD queries.
*   Rely on MLMD context for inter-component artifact resolution and execution
    publishing.
*   Added pipeline level context and component run level context.
*   Included test data for examples/chicago_taxi_pipeline in package.
*   Changed `BaseComponentLauncher` to require the user to pass in an ML
    Metadata connection object instead of a ML Metadata connection config.
*   Capped version of Tensorflow runtime used in Google Cloud integration to
    1.15.
*   Updated Chicago Taxi example dependencies to Beam 2.17.0, Flink 1.9.1, Spark
    2.4.4.
*   Fixed an issue where `build_ephemeral_package()` used an incorrect path to
    locate the `tfx` directory.
*   The ImporterNode now allows specification of general artifact properties.
*   Added 'tfx_executor', 'tfx_version' and 'tfx_py_version' labels for CAIP,
    BQML and Dataflow jobs submitted from TFX components.
*   Use '_' instead of '/' in feature names of several examples to avoid
    potential clash with namescope separator.


### Deprecations

## Breaking changes

### For pipeline authors
*   Standard artifact TYPE_NAME strings were reconciled to match their class
    names in `types.standard_artifacts`.
*   The "split" property on multiple artifacts has been replaced with the
    JSON-encoded "split_names" property on a single grouped artifact.
*   The execution caching mechanism was changed to rely on ML Metadata
    pipeline context. Existing cached executions will not be reused when running
    on this version of TFX for the first time.
*   The "split" property on multiple artifacts has been replaced with the
    JSON-encoded "split_names" property on a single grouped artifact.

### For component authors
*   Artifact type name strings to the `types.artifact.Artifact` and
    `types.channel.Channel` classes are no longer supported; usage here should
    be replaced with references to the artifact subclasses defined in
    `types.standard_artfacts.*` or to custom subclasses of
    `types.artifact.Artifact`.

## Documentation updates

# Version 0.15.0

## Major Features and Improvements

*   Offered unified CLI for tfx pipeline actions on various orchestrators
    including Apache Airflow, Apache Beam and Kubeflow.
*   Polished experimental interactive notebook execution and visualizations so
    they are ready for use.
*   Added BulkInferrer component to TFX pipeline, and corresponding offline
    inference taxi pipeline.
*   Introduced ImporterNode as a special TFX node to register external resource
    into MLMD so that downstream nodes can use as input artifacts. An example
    `taxi_pipeline_importer.py` enabled by ImporterNode was added to showcase
    the user journey of user-provided schema (issue #571).
*   Added experimental support for TFMA fairness indicator thresholds.
*   Demonstrated DirectRunner multi-core processing in Chicago Taxi example,
    including Airflow and Beam.
*   Introduced `PipelineConfig` and `BaseComponentConfig` to control the
    platform specific settings for pipelines and components.
*   Added a custom Executor of Pusher to push model to BigQuery ML for serving.
*   Added KubernetesComponentLauncher to support launch ExecutorContainerSpec in
    a Kubernetes cluster.
*   Made model validator executor forward compatible with TFMA change.
*   Added Iris flowers classification example.
*   Added support for serialization and deserialization of components.
*   Made component launcher extensible to support launching components on
    multiple platforms.
*   Simplified component package names.
*   Introduced BaseNode as the base class of any node in a TFX pipeline DAG.
*   Added docker component launcher to launch container component.
*   Added support for specifying pipeline root in runtime when run on
    KubeflowDagRunner. A default value can be provided when constructing the TFX
    pipeline.
*   Added basic span support in ExampleGen to ingest file based data sources
    that can be updated regularly by upstream.
*   Branched serving examples under chicago_taxi_pipeline/ from chicago_taxi/
    example.
*   Supported beam arg 'direct_num_workers' for multi-processing on local.
*   Improved naming of standard component inputs and outputs.
*   Improved visualization functionality in the experimental TFX notebook
    interface.
*   Allowed users to specify output file format when compiling TFX pipelines
    using KubeflowDagRunner.
*   Introduced ResolverNode as a special TFX node to resolve input artifacts for
    downstream nodes. ResolverNode is a convenient way to wrap TFX Resolver, a
    logical unit for resolving input artifacts.
*   Added cifar-10 example to demonstrate image classification.
*   Added container builder feature in the CLI tool for container-based custom
    python components. This is specifically for the Kubeflow orchestration
    engine, which requires containers built with the custom python code.
*   Demonstrated DirectRunner multi-core processing in Chicago Taxi example,
    including Airflow and Beam.
*   Added Kubeflow artifact visualization of inputs, outputs and execution
    properties for components using a Markdown file. Added Tensorboard to
    Trainer components as well.

## Bug fixes and other changes

*   Bumped test dependency to kfp (Kubeflow Pipelines SDK) to be at version
    0.1.31.2.
*   Fixed trainer executor to correctly make `transform_output` optional.
*   Updated Chicago Taxi example dependency tensorflow to version >=1.14.0.
*   Updated Chicago Taxi example dependencies tensorflow-data-validation,
    tensorflow-metadata, tensorflow-model-analysis, tensorflow-serving-api, and
    tensorflow-transform to version >=0.14.
*   Updated Chicago Taxi example dependencies to Beam 2.14.0, Flink 1.8.1, Spark
    2.4.3.
*   Adopted new recommended way to access component inputs/outputs as
    `component.outputs['output_name']` (previously, the syntax was
    `component.outputs.output_name`).
*   Updated Iris example to skip transform and use Keras model.
*   Fixed the check for input artifact existence in base driver.
*   Fixed bug in AI Platform Pusher that prevents pushes after first model, and
    not being marked as default.
*   Replaced all usage of deprecated `tensorflow.logging` with `absl.logging`.
*   Used special user agent for all HTTP requests through googleapiclient and
    apitools.
*   Transform component updated to use `tf.compat.v1` according to the TF 2.0
    upgrading procedure.
*   TFX updated to use `tf.compat.v1` according to the TF 2.0 upgrading
    procedure.
*   Added Kubeflow local example pipeline that executes components in-cluster.
*   Fixed a bug that prevents updating execution type.
*   Fixed a bug in model validator driver that reads across pipeline boundaries
    when resolving latest blessed model.
*   Depended on `apache-beam[gcp]>=2.16,<3`
*   Depended on `ml-metadata>=0.15,<0.16`
*   Depended on `tensorflow>=1.15,<3`
*   Depended on `tensorflow-data-validation>=0.15,<0.16`
*   Depended on `tensorflow-model-analysis>=0.15.2,<0.16`
*   Depended on `tensorflow-transform>=0.15,<0.16`
*   Depended on 'tfx_bsl>=0.15.1,<0.16'
*   Made launcher return execution information, containing populated inputs,
    outputs, and execution id.
*   Updated the default configuration for accessing MLMD from pipelines running
    in Kubeflow.
*   Updated Airflow developer tutorial
*   CSVExampleGen: started using the CSV decoding utilities in `tfx-bsl`
    (`tfx-bsl>=0.15.2`)
*   Added documentation for Fairness Indicators.

### Deprecations

*   Deprecated component_type in favor of type.
*   Deprecated component_id in favor of id.
*   Move beam_pipeline_args out of additional_pipeline_args as top level
    pipeline param
*   Deprecated chicago_taxi folder, beam setup scripts and serving examples are
    moved to chicago_taxi_pipeline folder.

## Breaking changes

*   Moved beam setup scripts from examples/chicago_taxi/ to
    examples/chicago_taxi_pipeline/
*   Moved interactive notebook classes into `tfx.orchestration.experimental`
    namespace.
*   Starting from 1.15, package `tensorflow` comes with GPU support. Users won't
    need to choose between `tensorflow` and `tensorflow-gpu`. If any GPU devices
    are available, processes spawned by all TFX components will try to utilize
    them; note that in rare cases, this may exhaust the memory of the device(s).
*   Caveat: `tensorflow` 2.0.0 is an exception and does not have GPU support. If
    `tensorflow-gpu` 2.0.0 is installed before installing `tfx`, it will be
    replaced with `tensorflow` 2.0.0. Re-install `tensorflow-gpu` 2.0.0 if
    needed.
*   Caveat: MLMD schema auto-upgrade is now disabled by default. For users who
    upgrades from 0.13 and do not want to lose the data in MLMD, please refer to
    [MLMD documentation](https://github.com/google/ml-metadata/blob/master/g3doc/get_started.md#upgrade-mlmd-library)
    for guide to upgrade or downgrade MLMD database. Users who upgraded from TFX
    0.14 should not be affected since there is not schema change between these
    two versions.

### For pipeline authors

*   Deprecated the usage of `tf.contrib.training.HParams` in Trainer as it is
    deprecated in TF 2.0. User module relying on member method of that class
    will not be supported. Dot style property access will be the only supported
    style from now on.
*   Any SavedModel produced by tf.Transform <=0.14 using any tf.contrib ops (or
    tf.Transform ops that used tf.contrib ops such as tft.quantiles,
    tft.bucketize, etc.) cannot be loaded with TF 2.0 since the contrib library
    has been removed in 2.0. Please refer to this
    [issue](https://github.com/tensorflow/tfx/issues/838).

### For component authors

## Documentation updates

*   Added conceptual info on Artifacts to guide/index.md

# Version 0.14.0

## Major Features and Improvements

*   Added support for Google Cloud ML Engine Training and Serving as extension.
*   Supported pre-split input for ExampleGen components
*   Added ImportExampleGen component for importing tfrecord files with TF
    Example data format
*   Added a generic ExampleGen component to reduce the work of custom ExampleGen
*   Released Python 3 type hints and added support for Python 3.6 and 3.7.
*   Added an Airflow integration test for chicago_taxi_simple example.
*   Updated tfx docker image to use Python 3.6 on Ubuntu 16.04.
*   Added example for how to define and add a custom component.
*   Added PrestoExampleGen component.
*   Added Parquet executor for ExampleGen component.
*   Added Avro executor for ExampleGen component.
*   Enables Kubeflow Pipelines users to specify arbitrary ContainerOp decorators
    that can be applied to each pipeline step.
*   Added scripts and instructions for running the TFX Chicago Taxi example on
    Spark (via Apache Beam).
*   Introduced a new mechanism of artifact info passing between components that
    relies solely on ML Metadata.
*   Unified driver and execution logging to go through tf.logging.
*   Added support for Beam as an orchestrator.
*   Introduced the experimental InteractiveContext environment for iterative
    notebook development, as well as an example Chicago Taxi notebook in this
    environment with TFDV / TFMA examples.
*   Enabled Transform and Trainer components to specify user defined function
    (UDF) module by Python module path in addition to path to a module file.
*   Enable ImportExampleGen component for Kubeflow.
*   Enabled SchemaGen to infer feature shape.
*   Enabled metadata logging and pipeline caching capability for KubeflowRunner.
*   Used custom container for AI Platform Trainer extension.
*   Introduced ExecutorSpec, which generalizes the representation of executors
    to include both Python classes and containers.
*   Supported run context for metadata tracking of tfx pipeline.

### Deprecations

*   Deprecated 'metadata_db_root' in favor of passing in
    metadata_connection_config directly.
*   airflow_runner.AirflowDAGRunner is renamed to
    airflow_dag_runner.AirflowDagRunner.
*   runner.KubeflowRunner is renamed to kubeflow_dag_runner.KubeflowDagRunner.
*   The "input" and "output" exec_properties fields for ExampleGen executors
    have been renamed to "input_config" and "output_config", respectively.
*   Declared 'cmle_training_args' on trainer and 'cmle_serving_args' on pusher
    deprecated. User should use the `trainer/pusher` executors in
    tfx.extensions.google_cloud_ai_platform module instead.
*   Moved tfx.orchestration.gcp.cmle_runner to
    tfx.extensions.google_cloud_ai_platform.runner.
*   Deprecated csv_input and tfrecord_input, use external_input instead.

## Bug fixes and other changes

*   Updated components and code samples to use `tft.TFTransformOutput` (
    introduced in tensorflow_transform 0.8). This avoids directly accessing the
    DatasetSchema object which may be removed in tensorflow_transform 0.14 or
    0.15.
*   Fixed issue #113 to have consistent type of train_files and eval_files
    passed to trainer user module.
*   Fixed issue #185 preventing the Airflow UI from visualizing the component's
    subdag operators and logs.
*   Fixed issue #201 to make GCP credentials optional.
*   Bumped dependency to kfp (Kubeflow Pipelines SDK) to be at version at least
    0.1.18.
*   Updated code example to
    *   use 'tf.data.TFRecordDataset' instead of the deprecated function
        'tf.TFRecordReader'
    *   add test to train, evaluate and export.
*   Component definition streamlined with explicit ComponentSpec and new style
    for defining component classes.
*   TFX now depends on `pyarrow>=0.14.0,<0.15.0` (through its dependency on
    `tensorflow-data-validation`).
*   Introduced 'examples' to the Trainer component API. It's recommended to use
    this field instead of 'transformed_examples' going forward.
*   Trainer can now run without the 'transform_output' input.
*   Added check for duplicated component ids within a pipeline.
*   String representations for Channel and Artifact (TfxType) classes were
    improved.
*   Updated workshop/setup/setup_demo.sh to fix version incompatibilities
*   Updated workshop by adding note and instructions to fix issue with GCC
    version when starting `airflow webserver`.
*   Prepared support for analyzer cache optimization in transform executor.
*   Fixed issue #463 correcting syntax in SCHEMA_EMPTY message.
*   Added an explicit check that pipeline name cannot exceed 63 characters.
*   SchemaGen takes a new argument, infer_feature_shape to indicate whether to
    infer shape of features in schema. Current default value is False, but we
    plan to remove default value for it in future.
*   Depended on 'click>=7.0,<8'
*   Depended on `apache-beam[gcp]>=2.14,<3`
*   Depended on `ml-metadata>=-1.14.0,<0.15`
*   Depended on `tensorflow-data-validation>=0.14.1,<0.15`
*   Depended on `tensorflow-model-analysis>=0.14.0,<0.15`
*   Depended on `tensorflow-transform>=0.14.0,<0.15`

## Breaking changes

### For pipeline authors

*   The "outputs" argument, which is used to override the automatically-
    generated output Channels for each component class has been removed; the
    equivalent overriding functionality is now available by specifying optional
    keyword arguments (see each component class definition for details).
*   The optional arguments "executor" and "unique_name" of component classes
    have been uniformly renamed to "executor_spec" and "instance_name",
    respectively.
*   The "driver" optional argument of component classes is no longer available:
    users who need to override the driver for a component should subclass the
    component and override the DRIVER_CLASS field.
*   The `example_gen.component.ExampleGen` class has been refactored into the
    `example_gen.component._QueryBasedExampleGen` and
    `example_gen.component.FileBasedExampleGen` classes.
*   pipeline_root passed to pipeline.Pipeline is now the root to the running
    pipeline instead of root of all pipelines.

### For component authors

*   Component class definitions have been simplified; existing custom components
    need to:
    *   specify a ComponentSpec contract and conform to new class definition
        style (see `base_component.BaseComponent`)
    *   specify `EXECUTOR_SPEC=ExecutorClassSpec(MyExecutor)` in the component
        definition to replace `executor=MyExecutor` from component constructor.
*   Artifact definitions for standard TFX components have moved from using
    string type names into being concrete Artifact classes (see each official
    TFX component's ComponentSpec definition in `types.standard_component_specs`
    and the definition of built-in Artifact types in
    `types.standard_artifacts`).
*   The `base_component.ComponentOutputs` class has been renamed to
    `base_component._PropertyDictWrapper`.
*   The tfx.utils.types.TfxType class has been renamed to tfx.types.Artifact.
*   The tfx.utils.channel.Channel class has been moved to tfx.types.Channel.
*   The "static_artifact_collection" argument to types.Channel has been renamed
    to "artifacts".
*   ArtifactType for artifacts will have two new properties: pipeline_name and
    producer_component.
*   The ARTIFACT_STATE_* constants were consolidated into the
    types.artifacts.ArtifactState enum class.

# Version 0.13.0

## Major Features and Improvements

*   Adds support for Python 3.5
*   Initial version of following orchestration platform supported:
    *   Kubeflow
*   Added TensorFlow Model Analysis Colab example
*   Supported split ratio for ExampleGen components
*   Supported running a single executor independently

## Bug fixes and other changes

*   Fixes issue #43 that prevent new execution in some scenarios
*   Fixes issue #47 that causes ImportError on chicago_taxi execution on
    dataflow
*   Depends on `apache-beam[gcp]>=2.12,<3`
*   Depends on `tensorflow-data-validation>=0.13.1,<0.14`
*   Depends on `tensorflow-model-analysis>=0.13.2,<0.14`
*   Depends on `tensorflow-transform>=0.13,<0.14`
*   Deprecations:
    *   PipelineDecorator is deprecated. Please construct a pipeline directly
        from a list of components instead.
*   Increased verbosity of logging to container stdout when running under
    Kubeflow Pipelines.
*   Updated developer tutorial to support Python 3.5+

## Breaking changes

*   Examples code are moved from 'examples' to 'tfx/examples': this ensures that
    PyPi package contains only one top level python module 'tfx'.

## Things to notice for upgrading

*   Multiprocessing on Mac OS >= 10.13 might crash for Airflow. See
    [AIRFLOW-3326](https://issues.apache.org/jira/browse/AIRFLOW-3326) for
    details and solution.

# Version 0.12.0

## Major Features and Improvements

*   Adding TFMA Architecture doc
*   TFX User Guide
*   Initial version of the following TFX components:
    *   CSVExampleGen - CSV data ingestion
    *   BigQueryExampleGen - BigQuery data ingestion
    *   StatisticsGen - calculates statistics for the dataset
    *   SchemaGen - examines the dataset and creates a data schema
    *   ExampleValidator - looks for anomalies and missing values in the dataset
    *   Transform - performs feature engineering on the dataset
    *   Trainer - trains the model
    *   Evaluator - performs analysis of the model performance
    *   ModelValidator - helps validate exported models ensuring that they are
        "good enough" to be pushed to production
    *   Pusher - deploys the model to a serving infrastructure, for example the
        TensorFlow Serving Model Server
*   Initial version of following orchestration platform supported:
    *   Apache Airflow
*   Polished examples based on the Chicago Taxi dataset.

## Bug fixes and other changes

*   Cleanup Colabs to remove TF warnings
*   Performance improvement during shuffling of post-transform data.
*   Changing example to move everything to one file in plugins
*   Adding instructions to refer to README when running Chicago Taxi notebooks

## Breaking changes<|MERGE_RESOLUTION|>--- conflicted
+++ resolved
@@ -32,13 +32,10 @@
 *   Depends on `pyarrow>=1,<6`.
 *   Fixed FileBasedExampleGen driver for Kubeflow v2 (Vertex). Driver can
     update exec_properties for its executor now, which enables {SPAN} feature.
-<<<<<<< HEAD
+*   example_gen.utils.dict_to_example now accepts Numpy types
+*   Updated pytest to include v6.x
 *   Fixed `ElwcBigQueryExampleGen` data serializiation error that was causing an assertion
     failure on Beam. 
-=======
-*   example_gen.utils.dict_to_example now accepts Numpy types
-*   Updated pytest to include v6.x
->>>>>>> 5110515b
 
 ## Documentation Updates
 
